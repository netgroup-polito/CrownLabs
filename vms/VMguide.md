# VM Guide

## Upload custom VMs to the cluster

### Dependencies

Before uploading your VM, you must run the [prepare-vm.sh](scripts/prepare-vm.sh) script from inside the VM.
The script will install and configure:
- **TigerVNC server**, which allows to connect to the VM desktop from a remote machine;
- **NoVNC with websockify server**, which allows the above connection to be established through HTTP/HTTPS;
- **Prometheus node exporter**, which exports some run-time information of the VM (e.g., CPU/memory consumption) to the Prometheus monitoring system, running on the Kubernetes cluster
- **cloud-init**, which enables to customize some running parameters of the VM at boot time.

<<<<<<< HEAD
- **TigerVNC server**, which allows to connect to the VM desktop from a remote machine;
- **NoVNC with websockify server**, which allows the above connection to be established through HTTP/HTTPS;
- **Prometheus node exporter**, which exports some run-time information of the VM (e.g., CPU/memory consumption) to the Prometheus monitoring system, running on the Kubernetes cluster
- **cloud-init**, which enables to customize some running parameters of the VM at boot time.

=======
>>>>>>> 212ed85b
To verify that the setup works, reboot the machine after running the `prepare-vm.sh` script.
From inside the machine, start a browser and connect to page `http://localhost:6080`, using password `ccroot`.

### Conversion to raw format

Once you made sure that the VM has been properly configured and runs smothly, shutdown again the VM and convert it to the `qcow2` format, which is used by the Kubernetes virtualization module (Kube-virt).
This can be done with the [convert-vm.sh](scripts/convert-vm.sh) script, typing the following command:

```sh
$ convert-vm.sh <your-vm>.vdi
```

**NOTES**:
<<<<<<< HEAD

- Virtualbox uses, by default, disks in VDI format, which is the format supported by this script. Other tools are available to convert your images into VDI, or directly into the QCOW2 `raw` format, which is used in the next steps of our processing.
- the above command assumes that the VM runs on a Linux host. If not, please transfer your image to a Linux machine and run the `convert-vm.sh` script from there.

The script generates a folder called `docker-output` in the directory of the `vdi` image, which contains (1) the converted image in `qcow2` format and (2) a `Dockerfile`.
=======
- Virtualbox uses, by default, disks in VDI format, which is the format supported by this script. Other tools are available to convert your images into VDI, or directly into the QCOW2 `raw` format, which is used in the next steps of our processing.
- the above command assumes that the VM runs on a Linux host. If not, please transfer your image to a Linux machine and run the `convert-vm.sh` script from there.

The script generates a folder called `docker-output` in the directory of the `vdi` image, which contains (1) the converted image in `qcow2` format and (2) a `Dockerfile`.


>>>>>>> 212ed85b

### Create Docker adnd upload on Crown Team registry

For this step, you have to login in CrownLabs's Docker registry using the proper credentials that you created you set up the service:

```sh
$ docker login registry.crown-labs.ipv6.polito.it
```

Now you can build the Docker image with the following command:

```sh
$ docker build -t registry.crown-labs.ipv6.polito.it/<image_name>:latest docker-output/
```
where `<image_name>` is a [tag](https://docs.docker.com/engine/reference/commandline/tag/), used by Docker, which can be used to identify better an image.
Example values can be `fedora/httpd`, or `alice/networklabs`, and more.

Note also that you have to run this command from the directory that contains `docker-output`.

<<<<<<< HEAD
where `<image_name>` is a [tag](https://docs.docker.com/engine/reference/commandline/tag/), used by Docker, which can be used to identify better an image.
Example values can be `fedora/httpd`, or `alice/networklabs`, and more.

Note also that you have to run this command from the directory that contains `docker-output`.

You can check that your image is stored locally, on your host machine, with this command:

```sh
$ sudo docker image list
```

Finally you can push the image with the following command:

```sh
=======
You can check that your image is stored locally, on your host machine, with this command:

```sh
$ sudo docker image list
```

Finally you can push the image with the following command:

```sh
>>>>>>> 212ed85b
$ docker push registry.crown-labs.ipv6.polito.it/<image_name>:latest
```

## Run on the cluster

To run the VM on the cluster you simply have to deploy two resources:

- a `Secret` containing the cloud-init configuration of the VM ([template](templates/cloudinit.yaml))
- a `VirtualMachineInstance` that uses as image the one pushed on Docker ([template](templates/vm.yaml))

**Warning**: the name of the secret referenced by the VM manifest must match the name of the secret.<|MERGE_RESOLUTION|>--- conflicted
+++ resolved
@@ -6,19 +6,12 @@
 
 Before uploading your VM, you must run the [prepare-vm.sh](scripts/prepare-vm.sh) script from inside the VM.
 The script will install and configure:
+
 - **TigerVNC server**, which allows to connect to the VM desktop from a remote machine;
 - **NoVNC with websockify server**, which allows the above connection to be established through HTTP/HTTPS;
 - **Prometheus node exporter**, which exports some run-time information of the VM (e.g., CPU/memory consumption) to the Prometheus monitoring system, running on the Kubernetes cluster
 - **cloud-init**, which enables to customize some running parameters of the VM at boot time.
 
-<<<<<<< HEAD
-- **TigerVNC server**, which allows to connect to the VM desktop from a remote machine;
-- **NoVNC with websockify server**, which allows the above connection to be established through HTTP/HTTPS;
-- **Prometheus node exporter**, which exports some run-time information of the VM (e.g., CPU/memory consumption) to the Prometheus monitoring system, running on the Kubernetes cluster
-- **cloud-init**, which enables to customize some running parameters of the VM at boot time.
-
-=======
->>>>>>> 212ed85b
 To verify that the setup works, reboot the machine after running the `prepare-vm.sh` script.
 From inside the machine, start a browser and connect to page `http://localhost:6080`, using password `ccroot`.
 
@@ -32,20 +25,11 @@
 ```
 
 **NOTES**:
-<<<<<<< HEAD
 
 - Virtualbox uses, by default, disks in VDI format, which is the format supported by this script. Other tools are available to convert your images into VDI, or directly into the QCOW2 `raw` format, which is used in the next steps of our processing.
 - the above command assumes that the VM runs on a Linux host. If not, please transfer your image to a Linux machine and run the `convert-vm.sh` script from there.
 
 The script generates a folder called `docker-output` in the directory of the `vdi` image, which contains (1) the converted image in `qcow2` format and (2) a `Dockerfile`.
-=======
-- Virtualbox uses, by default, disks in VDI format, which is the format supported by this script. Other tools are available to convert your images into VDI, or directly into the QCOW2 `raw` format, which is used in the next steps of our processing.
-- the above command assumes that the VM runs on a Linux host. If not, please transfer your image to a Linux machine and run the `convert-vm.sh` script from there.
-
-The script generates a folder called `docker-output` in the directory of the `vdi` image, which contains (1) the converted image in `qcow2` format and (2) a `Dockerfile`.
-
-
->>>>>>> 212ed85b
 
 ### Create Docker adnd upload on Crown Team registry
 
@@ -65,7 +49,6 @@
 
 Note also that you have to run this command from the directory that contains `docker-output`.
 
-<<<<<<< HEAD
 where `<image_name>` is a [tag](https://docs.docker.com/engine/reference/commandline/tag/), used by Docker, which can be used to identify better an image.
 Example values can be `fedora/httpd`, or `alice/networklabs`, and more.
 
@@ -80,17 +63,6 @@
 Finally you can push the image with the following command:
 
 ```sh
-=======
-You can check that your image is stored locally, on your host machine, with this command:
-
-```sh
-$ sudo docker image list
-```
-
-Finally you can push the image with the following command:
-
-```sh
->>>>>>> 212ed85b
 $ docker push registry.crown-labs.ipv6.polito.it/<image_name>:latest
 ```
 
