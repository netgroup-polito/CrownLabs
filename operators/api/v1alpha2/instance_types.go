--- conflicted
+++ resolved
@@ -87,20 +87,15 @@
 	// Labels that are used for the selection of the node.
 	NodeSelector map[string]string `json:"nodeSelector,omitempty"`
 
-<<<<<<< HEAD
 	// StatusCheckURL urls for advanced integration features.
 	StatusCheckURL string `json:"statusCheckUrl,omitempty"`
 
 	ContentUrls map[string]InstanceContentUrls `json:"contentUrls,omitempty"`
-=======
-	// Optional urls for advanced integration features.
-	CustomizationUrls *InstanceCustomizationUrls `json:"customizationUrls,omitempty"`
 
 	// Optional specification of the Instance service exposure.
 	// If set, it will be used to expose the Instance services to the outside world.
 	// LoadBalancer will be created with the specified ports thanks to MetalLB and annotations.
 	PublicExposure *InstancePublicExposure `json:"publicExposure,omitempty"`
->>>>>>> b32fc5c5
 }
 
 // InstanceAutomationStatus reflects the status of the instance's automation (termination and submission).
@@ -149,7 +144,6 @@
 	// The actual nodeSelector assigned to the Instance.
 	NodeSelector map[string]string `json:"nodeSelector,omitempty"`
 
-<<<<<<< HEAD
 	// The current phase of the Instance based on all environments.
 	Phase EnvironmentPhase `json:"phase,omitempty"`
 
@@ -162,7 +156,7 @@
 	// +listType=map
 	// +listMapKey=name
 	Environments []InstanceStatusEnv `json:"environments,omitempty"`
-=======
+
 	// The status of the Instance service exposure, if any.
 	PublicExposure *InstancePublicExposureStatus `json:"publicExposure,omitempty"`
 }
@@ -220,7 +214,6 @@
 	Phase PublicExposurePhase `json:"phase,omitempty"`
 	// Message provides more details about the status, especially in case of an error.
 	Message string `json:"message,omitempty"`
->>>>>>> b32fc5c5
 }
 
 // +kubebuilder:object:root=true
