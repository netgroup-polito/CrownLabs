--- conflicted
+++ resolved
@@ -44,13 +44,8 @@
 	// ProvisionJobLabel -> Key of the label added by the Provision Job to flag the PVC after it completed.
 	ProvisionJobLabel = "crownlabs.polito.it/volume-provisioning"
 
-<<<<<<< HEAD
 	EnvironmentNameLabel = "crownlabs.polito.it/environment-name"
 
-	labelManagedByInstanceValue = "instance"
-	labelManagedByTenantValue   = "tenant"
-	labelTypeSandboxValue       = "sandbox"
-=======
 	labelManagedByInstanceValue  = "instance"
 	labelManagedByTenantValue    = "tenant"
 	labelManagedByWorkspaceValue = "workspace"
@@ -59,7 +54,6 @@
 
 	labelAllowInstanceAccessKey   = "crownlabs.polito.it/allow-instance-access"
 	labelAllowInstanceAccessValue = "true"
->>>>>>> 1d9d746d
 
 	// ProvisionJobValueOk -> Value of the label added by the Provision Job to flag the PVC when everything worked fine.
 	ProvisionJobValueOk = "completed"
