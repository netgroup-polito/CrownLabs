--- conflicted
+++ resolved
@@ -35,22 +35,6 @@
 var _ = Describe("Instautoctrl-expiration", func() {
 	// Define utility constants for object names and testing timeouts/durations and intervals.
 	const (
-<<<<<<< HEAD
-		PersistentInstanceName    = "test-expiration-instance-persistent"
-		NonPersistentInstanceName = "test-expiration-instance-non-persistent"
-		WorkingNamespace          = "test-expiration-working-namespace"
-		persistentTemplateName    = "test-expiration-template-persistent"
-		nonPersistentTemplateName = "test-expiration-template-non-persistent"
-		TenantName                = "test-expiration-tenant"
-		CustomDeleteAfter         = instautoctrl.NeverTimeoutValue
-		CustomInactivityTimeout   = instautoctrl.NeverTimeoutValue
-		CustomDeleteAfter2        = "0m"
-		CustomInactivityTimeout2  = "2m"
-
-		timeout      = time.Second * 70
-		timeoutSmall = time.Second * 10
-		interval     = time.Millisecond * 1000
-=======
 		PersistentInstanceName     = "test-expiration-instance-persistent"
 		NonPersistentInstanceName  = "test-expiration-instance-non-persistent"
 		NonPersistentInstanceName2 = "test-expiration-instance-non-persistent-2"
@@ -66,7 +50,6 @@
 		timeout = time.Second * 30
 
 		interval = time.Millisecond * 1000
->>>>>>> 0ad19c5a
 	)
 
 	var (
@@ -293,46 +276,6 @@
 		createdTenant := &crownlabsv1alpha2.Tenant{}
 		doesEventuallyExists(ctx, tenantLookupKey, createdTenant, BeTrue(), timeout, interval, k8sClientExpiration)
 
-<<<<<<< HEAD
-		By("Creating the instances")
-		Expect(k8sClientExpiration.Create(ctx, newPersistentInstance)).Should(Succeed())
-		Expect(k8sClientExpiration.Create(ctx, newNonPersistentInstance)).Should(Succeed())
-
-		By("Checking that the instances has been created")
-		persistanteInstanceLookupKey := types.NamespacedName{Name: PersistentInstanceName, Namespace: WorkingNamespace}
-		nonPersistentInstanceLookupKey := types.NamespacedName{Name: NonPersistentInstanceName, Namespace: WorkingNamespace}
-		createdPersistentInstance := &crownlabsv1alpha2.Instance{}
-		createdNonPersistentInstance := &crownlabsv1alpha2.Instance{}
-
-		doesEventuallyExists(ctx, persistanteInstanceLookupKey, createdPersistentInstance, BeTrue(), timeout, interval, k8sClientExpiration)
-		doesEventuallyExists(ctx, nonPersistentInstanceLookupKey, createdNonPersistentInstance, BeTrue(), timeout, interval, k8sClientExpiration)
-
-	})
-
-	Context("Testing maximum deletion time", func() {
-		It("Should succeed: the VM reached the maximum lifespan and it is deleted", func() {
-			By("Getting current instance")
-			currentInstance := &crownlabsv1alpha2.Instance{}
-			instanceLookupKey := types.NamespacedName{Name: NonPersistentInstanceName, Namespace: WorkingNamespace}
-			Expect(k8sClientExpiration.Get(ctx, instanceLookupKey, currentInstance)).Should(Succeed())
-
-			By("waiting for the persistent VM to reach the maximum deletion time")
-			doesEventuallyExists(ctx, instanceLookupKey, currentInstance, BeFalse(), timeoutSmall, interval, k8sClientExpiration)
-
-		})
-	})
-
-	Context("Testing never deletion", func() {
-
-		It(("Should succeed: the non-persistent VM is not deleted because it has not reached yet the deletion time"), func() {
-			By("Getting current instance")
-			currentInstance := &crownlabsv1alpha2.Instance{}
-			instanceLookupKey := types.NamespacedName{Name: PersistentInstanceName, Namespace: WorkingNamespace}
-			Expect(k8sClientExpiration.Get(ctx, instanceLookupKey, currentInstance)).Should(Succeed())
-
-			By("waiting for the non-persistent VM to not reach the maximum deletion time")
-			doesEventuallyExists(ctx, instanceLookupKey, currentInstance, BeTrue(), timeoutSmall, interval, k8sClientExpiration)
-=======
 	})
 
 	Context("Testing never deletion", func() {
@@ -348,7 +291,6 @@
 			templateLookupKey := types.NamespacedName{Name: nonPersistentTemplateName, Namespace: WorkingNamespace}
 			Expect(k8sClientExpiration.Get(ctx, templateLookupKey, currentTemplate)).Should(Succeed())
 			Expect(currentTemplate.Spec.DeleteAfter).ToNot(Equal(CustomDeleteAfter))
->>>>>>> 0ad19c5a
 
 		})
 
