--- conflicted
+++ resolved
@@ -59,14 +59,9 @@
 }
 
 .textareastyle {
-<<<<<<< HEAD
   color: white;
   border-color: #2E2E2E; 
-=======
-  border-color: #2E2E2E;
-  color: white; 
->>>>>>> 9d55f9ea
-  background-color: #2E2E2E; 
+  background-color: #2E2E2E;
   width: 100%;
   height: 150px;
   resize: none;
