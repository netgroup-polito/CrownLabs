--- conflicted
+++ resolved
@@ -4,14 +4,11 @@
 import ListItem from 'material-ui-core/ListItem';
 import ListItemText from 'material-ui-core/ListItemText';
 import ListSubheader from "material-ui-core/ListSubheader";
-<<<<<<< HEAD
 import "../views/admin.css"
-=======
 import PlayArrowIcon from '@material-ui/icons/PlayArrow';
 import { IconButton } from 'material-ui-core';
 import Tooltip from '@material-ui/core/Tooltip';
 
->>>>>>> 844c9efe
 
 /*The style for the ListItem*/
 const useStyles = makeStyles(theme => ({
@@ -89,29 +86,8 @@
     </li>
   )});
 
-<<<<<<< HEAD
-        return (
-            <div className="w3-panel w3-white w3-card w3-display-container">
-                <div className={classes.root}>
-                    <List component="nav" subheader={
-                        <ListSubheader component="div" id="nested-list-subheader">
-                            Available Laboratories
-                        </ListSubheader>
-                    }>
-                        {courses}
-                    </List>
-                </div>
-                <Button variant="dark" className="nav_new"
-                        onClick={() => {props.start(); setSelectedIndex(-1)}}>Start</Button>
-
-            </div>
-        );
-
-
-}
-=======
   return (
-        <div className="text-center">
+        <div className="w3-panel w3-white w3-card w3-display-container">
              <List component="nav" subheader={
                     <ListSubheader style={{fontSize:"30px"}} component="div" id="nested-list-subheader">
                         Available Laboratories
@@ -126,4 +102,3 @@
         </div>
     );
 }
->>>>>>> 844c9efe
