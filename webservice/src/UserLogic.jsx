--- conflicted
+++ resolved
@@ -6,7 +6,7 @@
 
 import 'toastr/build/toastr.min.css';
 import Body from './components/Body';
-import {forEach} from "react-bootstrap/cjs/ElementChildren";
+import { forEach } from 'react-bootstrap/cjs/ElementChildren';
 
 /**
  * Main window class, by now rendering only the unprivileged user view
@@ -31,12 +31,9 @@
     this.changeSelectedCRDinstance = this.changeSelectedCRDinstance.bind(this);
     this.startCRDinstance = this.startCRDinstance.bind(this);
     this.stopCRDinstance = this.stopCRDinstance.bind(this);
-<<<<<<< HEAD
     this.deleteCRDtemplate = this.deleteCRDtemplate.bind(this);
     this.createCRDtemplate = this.createCRDtemplate.bind(this);
-=======
     this.stopCRDinstanceAdmin = this.stopCRDinstanceAdmin.bind(this);
->>>>>>> 4866bf4b
     this.notifyEvent = this.notifyEvent.bind(this);
     this.connectAdmin = this.connectAdmin.bind(this);
     this.notifyEventAdmin = this.notifyEventAdmin.bind(this);
@@ -246,8 +243,8 @@
         this.handleErrors(error);
       })
       .finally(() => {
-      location.reload();
-    });
+        location.reload();
+      });
   }
 
   /**
@@ -288,26 +285,33 @@
       Toastr.info('No template to delete has been selected');
       return;
     }
-    if (!this.state.templateLabsAdmin.has(this.state.selectedTemplate.namespace)) {
+    if (
+      !this.state.templateLabsAdmin.has(this.state.selectedTemplate.namespace)
+    ) {
       Toastr.info(
-          'The `' + this.state.selectedTemplate.name + ' template is not managed by you'
+        'The `' +
+          this.state.selectedTemplate.name +
+          ' template is not managed by you'
       );
       return;
     }
 
     this.apiManager
-        .deleteCRDtemplate(this.state.selectedTemplate.namespace,this.state.selectedTemplate.name)
-        .then(() => {
-          Toastr.success(
-              'Successfully deletes `' + this.state.selectedTemplate.name + '`'
-          );
-        })
-        .catch(error => {
-          this.handleErrors(error);
-        })
-        .finally(() => {
+      .deleteCRDtemplate(
+        this.state.selectedTemplate.namespace,
+        this.state.selectedTemplate.name
+      )
+      .then(() => {
+        Toastr.success(
+          'Successfully deletes `' + this.state.selectedTemplate.name + '`'
+        );
+      })
+      .catch(error => {
+        this.handleErrors(error);
+      })
+      .finally(() => {
         location.reload();
-        });
+      });
   }
 
   /**
@@ -588,7 +592,7 @@
     let msg = '';
     switch (error.response._fetchResponse.status) {
       case 400:
-        msg+= 'Bad request';
+        msg += 'Bad request';
         break;
       case 401:
         msg += 'Forbidden, something in the ticket renewal failed';
@@ -609,7 +613,7 @@
           'An error occurred(' +
           error.response._fetchResponse.status +
           '), please login again';
-        // this.logoutInterval();
+      // this.logoutInterval();
     }
     Toastr.error(msg);
   }
@@ -636,12 +640,8 @@
           templateLabsAdmin={this.state.templateLabsAdmin}
           instanceLabsAdmin={this.state.instanceLabsAdmin}
           templateLabs={this.state.templateLabs}
-<<<<<<< HEAD
           funcNewTemplate={this.createCRDtemplate}
-=======
->>>>>>> 4866bf4b
           instanceLabs={this.state.instanceLabs}
-          funcNewTemplate={this.apiManager.createCRDtemplate}
           funcTemplate={this.changeSelectedCRDtemplate}
           funcInstance={this.changeSelectedCRDinstance}
           start={this.startCRDinstance}
