import { Config, CustomObjectsApi, watch } from '@kubernetes/client-node';

/**
 * Class to manage all the interaction with the cluster
 *
 */
export default class ApiManager {
  /**
   * Constructor
   *
   * @param token the user token
   * @param type the token type
   * @param studentID the student id retrieved
   * @param templateNS the laboratories the user can see (cloud-computing, software-networking namespaces/roles in cluster)
   * @param instanceNS the user namespace where to run its instances
   */
  constructor(token, type, studentID, templateNS, instanceNS) {
    if (window.APISERVER_URL === undefined) {
      window.APISERVER_URL = APISERVER_URL;
    }

    this.kc = new Config(window.APISERVER_URL, token, type);
    this.apiCRD = this.kc.makeApiClient(CustomObjectsApi);
    this.templateGroup = 'template.crown.team.com';
    this.instanceGroup = 'instance.crown.team.com';
    this.version = 'v1';
    this.templatePlural = 'labtemplates';
    this.instancePlural = 'labinstances';
    this.studentID = studentID;
    this.templateNamespace = templateNS;
    this.instanceNamespace = instanceNS;
  }

  /**
   * Private function called to retrieve all lab templates for a specific course (called by getCRDtemplates)
   *
   * @param course the specific course, the group the user belongs (cloud-computing, software-networking, ...)
   * @return the object {courseNamespace, List of lab templates} if available
   */
  async retrieveSingleCRDtemplate(course) {
    let ret = await this.apiCRD
      .listNamespacedCustomObject(
        this.templateGroup,
        this.version,
        course,
        this.templatePlural
      )
      .then(nodesResponse => {
        return nodesResponse.body.items.map(x => {
          return x.metadata.name;
        });
      })
      .catch(error => {
        Promise.reject(error);
      });
    if (ret !== null) {
      ret = { course, labs: ret };
    }
    return ret;
  }

  /**
   * Function to return all possible lab templates from all the group the user belongs (cloud-computing, software-networking, ...)
   * @returns {Promise<[unknown, unknown, unknown, unknown, unknown, unknown, unknown, unknown, unknown, unknown]>} the result of all the single
   * calls as a unique synchronized promise
   */
  async getCRDtemplates() {
    return await Promise.all(
      this.templateNamespace.map(
        async x => await this.retrieveSingleCRDtemplate(x)
      )
    );
  }

  /**
   * Function to retrieve all lab instances in your namespace
   *
   * @returns the promise handling the request
   */
  getCRDinstances() {
    return this.apiCRD.listNamespacedCustomObject(
      this.instanceGroup,
      this.version,
      this.instanceNamespace,
      this.instancePlural
    );
  }

  /**
   * Function to create a lab instance
   *
   * @param labTemplateName the name of the lab template
   * @param labTemplateNamespace the namespace which the lab template belongs
   * @returns the promise handling the request
   */
  createCRDinstance(labTemplateName, labTemplateNamespace) {
    return this.apiCRD.createNamespacedCustomObject(
      this.instanceGroup,
      this.version,
      this.instanceNamespace,
      this.instancePlural,
      {
        apiVersion: `${this.instanceGroup}/${this.version}`,
        kind: 'LabInstance',
        metadata: {
          name: `${labTemplateName}-${this.studentID}-${
            Math.floor(Math.random() * 10000) + 1
          }`,
          namespace: this.instanceNamespace
        },
        spec: {
          labTemplateName,
          labTemplateNamespace,
          studentId: this.studentID
        }
      }
    );
  }

  /**
   * Function to delete a lab instance in your namespace
   *
   * @param name the name of the object you want to delete
   * @returns the promise handling the request
   */
  deleteCRDinstance(name) {
    return this.apiCRD.deleteNamespacedCustomObject(
      this.instanceGroup,
      this.version,
      this.instanceNamespace,
      this.instancePlural,
      name,
      {}
    );
  }

  /**
   * Function to create a lab template (by a professor)
   * @param course_code
   * @param lab_number
   * @param description
   * @param cpu
   * @param memory
   * @param image
   * @param namespace the namespace where the template should be created
   */
<<<<<<< HEAD
  createCRDtemplate(namespace, lab_number, description, cpu, memory, image) {
    // console.log(namespace+lab_number+description+cpu+memory+image);
    return this.apiCRD.createNamespacedCustomObject(
      this.templateGroup,
      this.version,
      namespace,
      this.templatePlural,
      {
        apiVersion: this.instanceGroup + '/' + this.version,
        kind: 'LabTemplate',
        metadata: {
          name: namespace + '-lab' + lab_number,
          namespace: namespace
        },
        spec: {
          courseName: namespace,
          description: description,
          labName: namespace + '-lab' + lab_number,
          vm: {
            apiVersion: 'kubevirt.io/v1alpha3',
            kind: 'VirtualMachineInstance',
            metadata: {
              name: namespace + '-lab' + lab_number,
              namespace: namespace
            },
            labels: { name: namespace + '-lab' + lab_number },
            spec: {
              domain: {
                cpu: { cores: cpu },
                devices: {
                  disks: {
                    disk1: { bus: 'virtio', name: 'containerdisk' },
                    disk2: { bus: 'virtio', name: 'cloudinitdisk' }
                  },
                  memory: { guest: { memory } },
                  resource: {
                    limits: { cpu: cpu + 1, memory: memory + 0.5 },
                    request: { cpu: cpu + 0.5, memory: memory + 'G' }
                  }
                },
                terminationGracePeriodSeconds: 30,
                volumes: {
                  ContainerDisk: {
                    image: image,
                    imagePullSecret: 'registry-credentials'
                  },
                  cloudInitNoCloud: {
                    secretRef: { name: namespace + '-lab' + lab_number },
                    name: 'cloudinitdisk'
                  }
                }
              }
            }
          }
        }
      }
    );
=======
  createCRDtemplate(
    course_code,
    lab_number,
    description,
    cpu,
    memory,
    image,
    namespace
  ) {
    // TODO: add body
>>>>>>> d0f94300
  }

  /**
   * Function to watch events in the user namespace
   *
   * @param func the function to be called at each event
   * @param queryParam the query parameters you are going to use (Used when calling function to watch admin namespaces)
   */
  startWatching(func, queryParam = {}) {
    const path =
      Object.keys(queryParam).length !== 0
        ? `/apis/${this.instanceGroup}/${this.version}/${this.instancePlural}`
        : `/apis/${this.instanceGroup}/${this.version}/namespaces/${this.instanceNamespace}/${this.instancePlural}`;
    watch(
      this.kc,
      path,
      queryParam,
      function (type, object) {
        func(type, object);
      },
      function (e) {
        func(null, e);
      }
    );
  }

  /**
   * @@@@ UNUSED (since watcher has been patched and works)
   * Function to get a specific lab instance status
   *
   * @param name the name of the lab instance
   * @returns the promise handling the request
   */
  getCRDstatus(name) {
    return this.apiCRD.getNamespacedCustomObjectStatus(
      this.instanceGroup,
      this.version,
      this.instanceNamespace,
      this.instancePlural,
      name
    );
  }
}<|MERGE_RESOLUTION|>--- conflicted
+++ resolved
@@ -144,7 +144,6 @@
    * @param image
    * @param namespace the namespace where the template should be created
    */
-<<<<<<< HEAD
   createCRDtemplate(namespace, lab_number, description, cpu, memory, image) {
     // console.log(namespace+lab_number+description+cpu+memory+image);
     return this.apiCRD.createNamespacedCustomObject(
@@ -202,18 +201,6 @@
         }
       }
     );
-=======
-  createCRDtemplate(
-    course_code,
-    lab_number,
-    description,
-    cpu,
-    memory,
-    image,
-    namespace
-  ) {
-    // TODO: add body
->>>>>>> d0f94300
   }
 
   /**
