--- conflicted
+++ resolved
@@ -5,12 +5,9 @@
   $descriptionTemplate: String!
   $environmentList: [EnvironmentListListItemInput!]!
   $templateId: String = "template-"
-<<<<<<< HEAD
   $environmentType: EnvironmentType!
   $sharedVolumeMounts: [SharedVolumeMountsListItemInput]
   $rewriteURL: Boolean
-=======
->>>>>>> c8e1c69e
 ) {
   createdTemplate: createCrownlabsPolitoItV1alpha2NamespacedTemplate(
     namespace: $workspaceNamespace
@@ -20,7 +17,6 @@
       spec: {
         prettyName: $templateName
         description: $descriptionTemplate
-<<<<<<< HEAD
         environmentList: [
           {
             name: "default"
@@ -34,9 +30,6 @@
             sharedVolumeMounts: $sharedVolumeMounts
           }
         ]
-=======
-        environmentList: $environmentList
->>>>>>> c8e1c69e
         workspaceCrownlabsPolitoItWorkspaceRef: { name: $workspaceId }
       }
       metadata: { generateName: $templateId, namespace: $workspaceNamespace }
