query workspaceTemplates($workspaceNamespace: String!) {
  templateList: itPolitoCrownlabsV1alpha2TemplateList(
    namespace: $workspaceNamespace
  ) {
    templates: items {
      spec {
        prettyName
        description
        allowPublicExposure
        environmentList {
<<<<<<< HEAD
          name
=======
          environmentType
          image
>>>>>>> b32fc5c5
          guiEnabled
          persistent
          nodeSelector
          resources {
            cpu
            disk
            memory
          }
        }
        workspaceCrownlabsPolitoItWorkspaceRef {
          name
        }
      }
      metadata {
        name
        namespace
      }
    }
  }
}<|MERGE_RESOLUTION|>--- conflicted
+++ resolved
@@ -8,12 +8,9 @@
         description
         allowPublicExposure
         environmentList {
-<<<<<<< HEAD
           name
-=======
           environmentType
           image
->>>>>>> b32fc5c5
           guiEnabled
           persistent
           nodeSelector
