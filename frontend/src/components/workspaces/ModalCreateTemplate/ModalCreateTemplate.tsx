--- conflicted
+++ resolved
@@ -1,5 +1,4 @@
 import type { FC } from 'react';
-<<<<<<< HEAD
 import { useState, useEffect, useContext, useMemo } from 'react';
 import {
   Modal,
@@ -19,25 +18,26 @@
   SharedVolumeMountsListItem,
   ImagesQuery,
 } from '../../../generated-types';
-=======
-import { useState, useContext, useEffect } from 'react';
-import { Modal, Form, Input } from 'antd';
-import { Button } from 'antd';
-import type { CreateTemplateMutation } from '../../../generated-types';
->>>>>>> c8e1c69e
 import {
   EnvironmentType,
   useWorkspaceTemplatesQuery,
   useImagesQuery,
-<<<<<<< HEAD
-=======
   useWorkspaceSharedVolumesQuery,
->>>>>>> c8e1c69e
 } from '../../../generated-types';
 import type { ApolloError, FetchResult } from '@apollo/client';
 import { ErrorContext } from '../../../errorHandling/ErrorContext';
-<<<<<<< HEAD
 import ShVolFormItem, { type ShVolFormItemValue } from './ShVolFormItem';
+import { makeGuiSharedVolume } from '../../../utilsLogic';
+import type { SharedVolume } from '../../../utils';
+import { EnvironmentList } from './EnvironmentList';
+import type { Image, Interval, TemplateForm } from './types';
+import {
+  getDefaultTemplate,
+  getImageLists,
+  getImageNameNoVer,
+  getImagesFromList,
+  internalRegistry,
+} from './utils';
 
 const alternativeHandle = { border: 'solid 2px #1c7afdd8' };
 
@@ -94,23 +94,6 @@
 export interface IModalCreateTemplateProps {
   workspaceNamespace: string;
   template?: Template;
-=======
-import { makeGuiSharedVolume } from '../../../utilsLogic';
-import type { SharedVolume } from '../../../utils';
-import { EnvironmentList } from './EnvironmentList';
-import type { Image, Interval, TemplateForm } from './types';
-import {
-  getDefaultTemplate,
-  getImageLists,
-  getImageNameNoVer,
-  getImagesFromList,
-  internalRegistry,
-} from './utils';
-
-export interface IModalCreateTemplateProps {
-  workspaceNamespace: string;
-  template?: TemplateForm;
->>>>>>> c8e1c69e
   cpuInterval: Interval;
   ramInterval: Interval;
   diskInterval: Interval;
@@ -129,15 +112,12 @@
   isPersonal?: boolean;
 }
 
-<<<<<<< HEAD
 const getImageNoVer = (image: string) =>
   // split on the last ':' to correctly handle registry:port/repo:tag cases
   image.includes(':') ? image.slice(0, image.lastIndexOf(':')) : image;
 
 const isEmptyOrSpaces = (str: string) => !str || str.match(/^ *$/);
 
-=======
->>>>>>> c8e1c69e
 const ModalCreateTemplate: FC<IModalCreateTemplateProps> = ({ ...props }) => {
   const {
     show,
@@ -153,7 +133,6 @@
   } = props;
 
   const { apolloErrorCatcher } = useContext(ErrorContext);
-<<<<<<< HEAD
 
   // Fetch all image lists
   const { data: dataImages } = useImagesQuery({
@@ -306,18 +285,10 @@
   const [valid, setValid] = useState<Valid>({
     name: { status: 'success', help: undefined },
     image: { status: 'success', help: undefined },
-=======
-
-  // Fetch all image lists
-  const { data: dataImages } = useImagesQuery({
-    variables: {},
-    onError: apolloErrorCatcher,
->>>>>>> c8e1c69e
   });
 
   const [form] = Form.useForm<TemplateForm>();
 
-<<<<<<< HEAD
   // Advanced options toggle (hide/show GUI, Persistent, RewriteUrl)
   const [showAdvanced, setShowAdvanced] = useState<boolean>(!!template);
 
@@ -349,40 +320,6 @@
     else setButtonDisabled(true);
   }, [formTemplate, template, valid.name.status]);
 
-  const nameValidator = () => {
-    if (formTemplate.name === '' || formTemplate.name === undefined) {
-      setValid(old => {
-        return {
-          ...old,
-          name: { status: 'error', help: 'Please insert template name' },
-        };
-      });
-    } else if (
-      !errorFetchTemplates &&
-      !loadingFetchTemplates &&
-      dataFetchTemplates?.templateList?.templates
-        ?.map(t => t?.spec?.prettyName)
-        .includes(formTemplate.name.trim())
-    ) {
-      setValid(old => {
-        return {
-          ...old,
-          name: {
-            status: 'error',
-            help: 'This name has already been used in this workspace',
-          },
-        };
-      });
-    } else {
-      setValid(old => {
-        return {
-          ...old,
-          name: { status: 'success', help: undefined },
-        };
-      });
-=======
-  const [sharedVolumes, setDataShVols] = useState<SharedVolume[]>([]);
-
   useWorkspaceSharedVolumesQuery({
     variables: { workspaceNamespace },
     onError: apolloErrorCatcher,
@@ -400,10 +337,22 @@
   const validateName = async (_: unknown, name: string) => {
     if (!dataFetchTemplates || loadingFetchTemplates || errorFetchTemplates) {
       throw new Error('Error fetching templates');
->>>>>>> c8e1c69e
     }
 
-<<<<<<< HEAD
+    if (!dataFetchTemplates.templateList) return;
+
+    const trimmedName = name.trim().toLowerCase();
+    const duplicateIndex = dataFetchTemplates.templateList.templates.findIndex(
+      t => {
+        return t?.spec?.prettyName?.toLowerCase() === trimmedName;
+      },
+    );
+
+    if (duplicateIndex !== -1) {
+      throw new Error(`This name has already been used in this workspace`);
+    }
+  };
+
   const imageValidator = () => {
     if (formTemplate.imageType === EnvironmentType.VirtualMachine) {
       if (isEmptyOrSpaces(formTemplate.image!)) {
@@ -441,19 +390,25 @@
           };
         });
       }
-=======
-    if (!dataFetchTemplates.templateList) return;
-
-    const trimmedName = name.trim().toLowerCase();
-    const duplicateIndex = dataFetchTemplates.templateList.templates.findIndex(
-      t => {
-        return t?.spec?.prettyName?.toLowerCase() === trimmedName;
-      },
-    );
-
-    if (duplicateIndex !== -1) {
-      throw new Error(`This name has already been used in this workspace`);
->>>>>>> c8e1c69e
+    } else { 
+      if (isEmptyOrSpaces(formTemplate.registry!)) {
+        setValid(old => {
+          return {
+            ...old,
+            image: {
+              status: 'error',
+              help: 'Enter an external image reference',
+            },
+          };
+        });
+      } else {
+        setValid(old => {
+          return {
+            ...old,
+            image: { status: 'success', help: undefined },
+          };
+        });
+      }
     }
   };
 
@@ -482,7 +437,6 @@
     variables: { workspaceNamespace },
   });
 
-<<<<<<< HEAD
   const onSubmit = () => {
     // prepare sharedVolumeMountInfos for submit (empty for personal templates)
     let sharedVolumeMountInfos: SharedVolumeMountsListItem[] = [];
@@ -639,88 +593,6 @@
       form.setFieldsValue({
         image: value,
       });
-=======
-  const [availableImages, setAvailableImages] = useState<Image[]>([]);
-
-  useEffect(() => {
-    if (!dataImages) {
-      setAvailableImages([]);
-      return;
-    }
-
-    const imageLists = getImageLists(dataImages);
-    const internalImages = imageLists.find(
-      list => list.registryName === internalRegistry,
-    );
-
-    if (!internalImages) {
-      setAvailableImages([]);
-      return;
-    }
-
-    setAvailableImages(getImagesFromList(internalImages));
-  }, [dataImages]);
-
-  // Determine the final image URL
-  const parseImage = (envType: EnvironmentType, image: string): string => {
-    if (envType === EnvironmentType.VirtualMachine) {
-      // For VMs, use the selected image from internal registry
-      const selectedImage = availableImages.find(
-        i => getImageNameNoVer(i.name) === image,
-      );
-
-      if (selectedImage) {
-        return `${internalRegistry}/${selectedImage.name}`;
-      }
-    }
-
-    // For other types, use the external image
-    let finalImage = image;
-    // If it doesn't include a registry, default to internal registry
-    if (finalImage && !finalImage.includes('/') && !finalImage.includes('.')) {
-      finalImage = `${internalRegistry}/${finalImage}`;
-    }
-
-    return finalImage;
-  };
-
-  const handleFormFinish = async (template: TemplateForm) => {
-    // Prepare the template (parse the image URLs)
-    const parsedTemplate = {
-      ...template,
-      environments: template.environments.map(env => ({
-        ...env,
-        image: parseImage(env.environmentType, env.image),
-      })),
-    };
-
-    try {
-      await submitHandler(parsedTemplate);
-
-      setShow(false);
-      form.resetFields();
-    } catch (error) {
-      console.error('ModalCreateTemplate submitHandler error:', error);
-      apolloErrorCatcher(error as ApolloError);
-    }
-  };
-
-  const getInitialValues = (template?: TemplateForm) => {
-    if (template) return template;
-
-    return getDefaultTemplate({
-      cpu: cpuInterval,
-      ram: ramInterval,
-      disk: diskInterval,
-    });
-  };
-
-  const handleFormSubmit = async () => {
-    try {
-      await form.validateFields();
-    } catch (error) {
-      console.error('ModalCreateTemplate validation error:', error);
->>>>>>> c8e1c69e
     }
   };
 
@@ -771,7 +643,6 @@
     >
       <Form
         form={form}
-<<<<<<< HEAD
         onSubmitCapture={onSubmit}
         initialValues={{
           templatename: formTemplate.name,
@@ -783,11 +654,6 @@
           disk: formTemplate.disk,
           rewriteUrl: formTemplate.rewriteUrl,
         }}
-=======
-        onFinish={handleFormFinish}
-        onSubmitCapture={handleFormSubmit}
-        initialValues={getInitialValues(template)}
->>>>>>> c8e1c69e
       >
         <Form.Item
           {...fullLayout}
@@ -805,7 +671,6 @@
             },
           ]}
         >
-<<<<<<< HEAD
           <Input
             onFocus={() => {
               refetchTemplates({ workspaceNamespace });
@@ -1079,26 +944,6 @@
             </div>
           )}
         </div>
-=======
-          <Input placeholder="Insert template name" allowClear />
-        </Form.Item>
-
-        <EnvironmentList
-          availableImages={availableImages}
-          resources={{
-            cpu: cpuInterval,
-            ram: ramInterval,
-            disk: diskInterval,
-          }}
-          sharedVolumes={sharedVolumes}
-          isPersonal={isPersonal === undefined ? false : isPersonal}
-        />
-
-        <div className="flex justify-end gap-2">
-          <Button htmlType="submit" onClick={() => closehandler()}>
-            Cancel
-          </Button>
->>>>>>> c8e1c69e
 
           <Form.Item shouldUpdate>
             {() => {
@@ -1107,7 +952,6 @@
                 ({ errors }) => errors.length > 0,
               );
 
-<<<<<<< HEAD
         {!isPersonal && (
           <ShVolFormItem workspaceNamespace={workspaceNamespace} />
         )}
@@ -1149,16 +993,6 @@
             )}
           </div>
         </Form.Item>
-=======
-              return (
-                <Button htmlType="submit" type="primary" disabled={hasErrors}>
-                  {!loading && (template ? 'Modify' : 'Create')}
-                </Button>
-              );
-            }}
-          </Form.Item>
-        </div>
->>>>>>> c8e1c69e
       </Form>
     </Modal>
   );
