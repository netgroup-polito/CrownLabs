import type { FC } from 'react';
<<<<<<< HEAD
import { useState, useEffect, useContext, useCallback } from 'react';
import {
  Modal,
  Slider,
  Form,
  Input,
  Checkbox,
  Tooltip,
  AutoComplete,
} from 'antd';
=======
import { useState, useContext, useEffect } from 'react';
import { Modal, Form, Input } from 'antd';
>>>>>>> b32fc5c5
import { Button } from 'antd';
import type { CreateTemplateMutation } from '../../../generated-types';
import {
  EnvironmentType,
  useWorkspaceTemplatesQuery,
  useImagesQuery,
  useWorkspaceSharedVolumesQuery,
} from '../../../generated-types';
import type { ApolloError, FetchResult } from '@apollo/client';
import { ErrorContext } from '../../../errorHandling/ErrorContext';
<<<<<<< HEAD
import ShVolFormItem, { type ShVolFormItemValue } from './ShVolFormItem';

const alternativeHandle = { border: 'solid 2px #1c7afdd8' };

export type Image = {
  name: string;
  vmorcontainer: Array<VmOrContainer>;
  registry: string;
};

type VmOrContainer = EnvironmentType.VirtualMachine | EnvironmentType.Container;

type Environment = {
  name: string;
  image: string;
  registry?: string;
  vmorcontainer?: VmOrContainer;
  persistent: boolean;
  mountMyDrive: boolean;
  gui: boolean;
  cpu: number;
  ram: number;
  disk: number;
  sharedVolumeMountInfos?: SharedVolumeMountsListItem[];
}

type Template = {
  name?: string;
  environmentList: Environment[];
}

type Interval = {
  max: number;
  min: number;
};
=======
import { makeGuiSharedVolume } from '../../../utilsLogic';
import type { SharedVolume } from '../../../utils';
import { EnvironmentList } from './EnvironmentList';
import type { Image, Interval, TemplateForm } from './types';
import {
  getDefaultTemplate,
  getImageLists,
  getImageNameNoVer,
  getImagesFromList,
  internalRegistry,
} from './utils';
>>>>>>> b32fc5c5

export interface IModalCreateTemplateProps {
  workspaceNamespace: string;
  template?: TemplateForm;
  cpuInterval: Interval;
  ramInterval: Interval;
  diskInterval: Interval;
  show: boolean;
  setShow: (status: boolean) => void;
  submitHandler: (
    t: TemplateForm,
  ) => Promise<
    FetchResult<
      CreateTemplateMutation,
      Record<string, unknown>,
      Record<string, unknown>
    >
  >;
  loading: boolean;
  isPersonal?: boolean;
}

const ModalCreateTemplate: FC<IModalCreateTemplateProps> = ({ ...props }) => {
  const {
    show,
    setShow,
    cpuInterval,
    ramInterval,
    diskInterval,
    template,
    submitHandler,
    loading,
    workspaceNamespace,
    isPersonal,
  } = props;

<<<<<<< HEAD
  const imagesNoVersion = images.map(x => getImageNoVer(x.name));

  const [buttonDisabled, setButtonDisabled] = useState(true);

  const [formTemplate, setFormTemplate] = useState<Template>({
    name: template && template?.name,
    environmentList: template?.environmentList || [{
      name: 'main',
      image: '',
      registry: '',
      vmorcontainer: EnvironmentType.Container,
      persistent: false,
      mountMyDrive: true,
      gui: true,
      cpu: cpuInterval.min,
      ram: ramInterval.min,
      disk: diskInterval.min,
      sharedVolumeMountInfos: [],
    }],
  });
=======
  const { apolloErrorCatcher } = useContext(ErrorContext);
>>>>>>> b32fc5c5

  // Fetch all image lists
  const { data: dataImages } = useImagesQuery({
    variables: {},
    onError: apolloErrorCatcher,
  });

<<<<<<< HEAD
  const [imagesSearchOptions, setImagesSearchOptions] = useState<Record<number, string[]>>({});

  const addEnvironment = () => {
    setFormTemplate(old => ({
      ...old,
      environmentList: [
        ...old.environmentList,
        {
          name: `env-${old.environmentList.length + 1}`,
          image: '',
          registry: '',
          vmorcontainer: EnvironmentType.Container,
          persistent: false,
          mountMyDrive: true,
          gui: true,
          cpu: cpuInterval.min,
          ram: ramInterval.min,
          disk: diskInterval.min,
          sharedVolumeMountInfos: [],
        }
      ]
    }));
  };

  const removeEnvironment = (index: number) => {
    if (formTemplate.environmentList.length > 1) {
      setFormTemplate(old => ({
        ...old,
        environmentList: old.environmentList.filter((_, i) => i !== index)
      }));
    }
  };

  const updateEnvironment = (index: number, updates: Partial<Environment>) => {
    setFormTemplate(old => ({
      ...old,
      environmentList: old.environmentList.map((env, i) =>
        i === index ? { ...env, ...updates } : env
      )
    }));
  };


  const validateEnvironments = useCallback(() => {
    const errors: string[] = [];

    formTemplate.environmentList.forEach((env, index) => {
      if (!env.name || env.name.trim() === '') {
        errors.push(`Environment ${index + 1}: Name is required`);
      }
      if (!env.image || env.image.trim() === '') {
        errors.push(`Environment ${index + 1}: Image is required`);
      }
    });

    // Check for duplicate environment names
    const names = formTemplate.environmentList.map(env => env.name);
    const duplicates = names.filter((name, index) => names.indexOf(name) !== index);
    if (duplicates.length > 0) {
      errors.push('Environment names must be unique');
    }

    return errors;
  }, [formTemplate.environmentList]);

  const hasChanges = useCallback(() => {
    if (!template) return true;

    if (template.name !== formTemplate.name) return true;

    if (template.environmentList.length !== formTemplate.environmentList.length) return true;

    return formTemplate.environmentList.some((env, index) => {
      const originalEnv = template.environmentList[index];
      if (!originalEnv) return true;

      return (
        originalEnv.name !== env.name ||
        originalEnv.image !== env.image ||
        originalEnv.vmorcontainer !== env.vmorcontainer ||
        originalEnv.gui !== env.gui ||
        originalEnv.persistent !== env.persistent ||
        originalEnv.cpu !== env.cpu ||
        originalEnv.ram !== env.ram ||
        originalEnv.disk !== env.disk ||
        JSON.stringify(originalEnv.sharedVolumeMountInfos) !==
        JSON.stringify(env.sharedVolumeMountInfos)
      );
    });
  }, [template, formTemplate.name, formTemplate.environmentList]);

  useEffect(() => {
    const envErrors = validateEnvironments();
    const hasValidTemplate = formTemplate.name &&
      formTemplate.environmentList.length > 0 &&
      envErrors.length === 0;

    const changesDetected = hasChanges();
    if (hasValidTemplate && valid.name.status === 'success' && changesDetected) {
      setButtonDisabled(false);
    } else {
      setButtonDisabled(true);
    }
  }, [formTemplate, template, valid.name.status, validateEnvironments, hasChanges]);

  const nameValidator = () => {
    if (formTemplate.name === '' || formTemplate.name === undefined) {
      setValid(old => {
        return {
          ...old,
          name: { status: 'error', help: 'Please insert template name' },
        };
      });
    } else if (
      !errorFetchTemplates &&
      !loadingFetchTemplates &&
      dataFetchTemplates?.templateList?.templates
        ?.map(t => t?.spec?.prettyName)
        .includes(formTemplate.name.trim())
    ) {
      setValid(old => {
        return {
          ...old,
          name: {
            status: 'error',
            help: 'This name has already been used in this workspace',
          },
        };
      });
    } else {
      setValid(old => {
        return {
          ...old,
          name: { status: 'success', help: undefined },
        };
      });
=======
  const [form] = Form.useForm<TemplateForm>();

  // sharedVolumes must be declared at top-level (hooks cannot be conditional).
  const [sharedVolumes, setDataShVols] = useState<SharedVolume[]>([]);
  // Only fetch shared volumes when we have a valid namespace and the workspace is NOT personal.
  // Also limit fetching to when the modal is visible to avoid background/early fetches.
  const shouldFetchSharedVolumes =
    !!workspaceNamespace && isPersonal === false && !!show;

  useWorkspaceSharedVolumesQuery({
    variables: { workspaceNamespace },
    onError: apolloErrorCatcher,
    onCompleted: data =>
      setDataShVols(
        data.sharedvolumeList?.sharedvolumes
          ?.map(sv => makeGuiSharedVolume(sv))
          .sort((a, b) =>
            (a.prettyName ?? '').localeCompare(b.prettyName ?? ''),
          ) ?? [],
      ),
    fetchPolicy: 'network-only',
    skip: !shouldFetchSharedVolumes,
  });

  const validateName = async (_: unknown, name: string) => {
    if (!dataFetchTemplates || loadingFetchTemplates || errorFetchTemplates) {
      throw new Error('Error fetching templates');
>>>>>>> b32fc5c5
    }

<<<<<<< HEAD
  const imageValidator = () => {
    const hasEmptyImages = formTemplate.environmentList.some(env =>
      isEmptyOrSpaces(env.image)
    );
    if (hasEmptyImages) {
      setValid(old => ({
        ...old,
        image: { status: 'error', help: 'Insert an image for each environment' },
      }));
    } else {
      setValid(old => ({
        ...old,
        image: { status: 'success', help: undefined },
      }));
=======
    if (!dataFetchTemplates.templateList) return;

    const trimmedName = name.trim().toLowerCase();
    const duplicateIndex = dataFetchTemplates.templateList.templates.findIndex(
      t => {
        return t?.spec?.prettyName?.toLowerCase() === trimmedName;
      },
    );

    if (duplicateIndex !== -1) {
      throw new Error(`This name has already been used in this workspace`);
>>>>>>> b32fc5c5
    }
  }

  const fullLayout = {
    wrapperCol: { offset: 0, span: 24 },
  };

  const closehandler = () => {
    setShow(false);
  };

  const {
    data: dataFetchTemplates,
    error: errorFetchTemplates,
    loading: loadingFetchTemplates,
  } = useWorkspaceTemplatesQuery({
    onError: error => {
      console.error(
        'ModalCreateTemplate useWorkspaceTemplatesQuery error:',
        error,
        'workspaceNamespace:',
        workspaceNamespace,
      );
      apolloErrorCatcher(error);
    },
    variables: { workspaceNamespace },
  });

<<<<<<< HEAD
  const onSubmit = () => {
    const shvolMounts: ShVolFormItemValue[] = form.getFieldValue('shvolss');
    const processedEnvironmentList = formTemplate.environmentList.map(env => {
      const sharedVolumeMountInfos: SharedVolumeMountsListItem[] =
        shvolMounts.map(obj => ({
          sharedVolume: {
            namespace: obj.shvol.split('/')[0],
            name: obj.shvol.split('/')[1],
          },
          mountPath: obj.mountpath,
          readOnly: Boolean(obj.readonly),
        }));

      return {
        ...env,
        image: images.find(i => getImageNoVer(i.name) === env.image)?.name ?? env.image,
        sharedVolumeMountInfos: env.sharedVolumeMountInfos || sharedVolumeMountInfos,
      };
    });


    submitHandler({
      ...formTemplate,
      environmentList: processedEnvironmentList,
    })
      .then(() => {
        setShow(false);
        setFormTemplate(old => ({
          ...old,
          name: undefined,
          environmentList: [{
            name: 'main',
            image: '',
            registry: '',
            vmorcontainer: EnvironmentType.Container,
            persistent: false,
            mountMyDrive: true,
            gui: true,
            cpu: cpuInterval.min,
            ram: ramInterval.min,
            disk: diskInterval.min,
            sharedVolumeMountInfos: [],
          }]
        }));
        form.setFieldsValue({
          templatename: undefined,
        });
      })
      .catch(apolloErrorCatcher);
=======
  const [availableImages, setAvailableImages] = useState<Image[]>([]);

  useEffect(() => {
    if (!dataImages) {
      setAvailableImages([]);
      return;
    }

    const imageLists = getImageLists(dataImages);
    const internalImages = imageLists.find(
      list => list.registryName === internalRegistry,
    );

    if (!internalImages) {
      setAvailableImages([]);
      return;
    }

    setAvailableImages(getImagesFromList(internalImages));
  }, [dataImages]);

  // Determine the final image URL
  const parseImage = (envType: EnvironmentType, image: string): string => {
    if (envType === EnvironmentType.VirtualMachine) {
      // For VMs, use the selected image from internal registry
      const selectedImage = availableImages.find(
        i => getImageNameNoVer(i.name) === image,
      );

      if (selectedImage) {
        return `${internalRegistry}/${selectedImage.name}`;
      }
    }

    // For other types, use the external image
    let finalImage = image;
    // If it doesn't include a registry, default to internal registry
    if (finalImage && !finalImage.includes('/') && !finalImage.includes('.')) {
      finalImage = `${internalRegistry}/${finalImage}`;
    }

    return finalImage;
  };

  const handleFormFinish = async (template: TemplateForm) => {
    const parsedTemplate = {
      ...template,
      environments: template.environments.map(env => ({
        ...env,
        image: parseImage(env.environmentType, env.image),
      })),
    };
    try {
      await submitHandler(parsedTemplate);

      setShow(false);
      form.resetFields();
    } catch (error) {
      console.error('ModalCreateTemplate submitHandler error:', error);
      apolloErrorCatcher(error as ApolloError);
    }
  };

  const getInitialValues = (template?: TemplateForm) => {
    if (template) return template;

    return getDefaultTemplate({
      cpu: cpuInterval,
      ram: ramInterval,
      disk: diskInterval,
    });
  };

  const handleFormSubmit = async () => {
    try {
      await form.validateFields();
    } catch (error) {
      console.error('ModalCreateTemplate validation error:', error);
    }
>>>>>>> b32fc5c5
  };

  return (
    <Modal
      destroyOnHidden={true}
      styles={{ body: { paddingBottom: '5px' } }}
      centered
      footer={null}
      title={template ? 'Modify template' : 'Create a new template'}
      open={show}
      onCancel={closehandler}
      width="600px"
    >
      <Form
        form={form}
<<<<<<< HEAD
        onSubmitCapture={onSubmit}
        initialValues={{
          templatename: formTemplate.name,
        }}
=======
        onFinish={handleFormFinish}
        onSubmitCapture={handleFormSubmit}
        initialValues={getInitialValues(template)}
>>>>>>> b32fc5c5
      >
        <Form.Item
          {...fullLayout}
          name="name"
          className="mt-1"
          required
          validateTrigger="onChange"
          rules={[
            {
              required: true,
              message: 'Please enter template name',
            },
            {
              validator: validateName,
            },
          ]}
        >
          <Input placeholder="Insert template name" allowClear />
        </Form.Item>

<<<<<<< HEAD
        {/* Environment section */}
        <div className="flex justify-between items-start inline mb-6">
          <div className="flex justify-between items-center mb-3">
            <h3 className="text-lg font-medium">Environments</h3>
            <Button
              type="dashed"
              onClick={addEnvironment}
              icon={<span>+</span>}
              className="text-green-600"
            >
              Add Environment
            </Button>
          </div>

          {formTemplate.environmentList.map((environment, index) => (
            <div key={index} className="my-0">
              <div className="flex justify-between items-center mb-2">
                <h4 className="font-medium">Environment {index + 1}</h4>
                {formTemplate.environmentList.length > 1 && (
                  <Button
                    type="text"
                    danger
                    onClick={() => removeEnvironment(index)}
                    size="small"
                  >
                    Remove
                  </Button>
                )}
              </div>

              {/* Environment Name */}
              <Form.Item
                name={`name_${index}`}
                required
                className="mb-2"
                initialValue={environment.name}
              >
                <Input
                  value={environment.name}
                  onChange={e => updateEnvironment(index, { name: e.target.value })}
                  placeholder="Environment Name"
                  allowClear
                />
              </Form.Item>

              <div className="flex items-end gap-4 mb-3">
                {/* Environment Image */}
                <Form.Item
                  className="my-0"
                  {...fullLayout}
                  style={{ width: '63%' }}
                  name={`image_${index}`}
                  required
                  validateStatus={valid.image.status as 'success' | 'error'}
                  help={valid.image.help}
                  validateTrigger="onChange"
                  rules={[
                    {
                      required: true,
                      validator: imageValidator,
                    },
                  ]}
                >
                  <AutoComplete
                    value={environment.image}
                    options={imagesSearchOptions[index]?.map(x => ({ value: x })) || imagesNoVersion.map(x => ({ value: x }))}
                    onFocus={() => {
                      if (!imagesSearchOptions[index]?.length) {
                        setImagesSearchOptions(old => ({
                          ...old,
                          [index]: imagesNoVersion!
                        }));
                      }
                    }}
                    onChange={value => {
                      setImagesSearchOptions(old => ({
                        ...old,
                        [index]: imagesNoVersion.filter(s => s.includes(value))
                      }));
                      if (value !== environment.image) {
                        const imageFound = images.find(
                          i => getImageNoVer(i.name) === value,
                        );
                        updateEnvironment(index, {
                          image: String(value),
                          registry: imageFound?.registry,
                          vmorcontainer: imageFound?.vmorcontainer[0] ?? EnvironmentType.Container,
                        });
                      }
                    }}
                    placeholder="Select an image"
                  />
                </Form.Item>

                {/* Environment Options */}
                <div className="mt-3">
                  <span>GUI:</span>
                  <Checkbox
                    className="ml-3"
                    checked={environment.gui}
                    onChange={() =>
                      updateEnvironment(index, { gui: !environment.gui })
                    }
                  />
                </div>
                <div className="mr-1 mt-3">
                  <span>Persistent:</span>
                  <Tooltip title="A persistent VM/container disk space won't be destroyed after being turned off.">
                    <Checkbox
                      className="ml-2"
                      checked={environment.persistent}
                      onChange={() =>
                        updateEnvironment(index, {
                          persistent: !environment.persistent,
                          disk: !environment.persistent ? template?.environmentList[index].disk || diskInterval.min : 0
                        })
                      }
                    />
                  </Tooltip>
                </div>
              </div>
              {/* Resource Sliders */}
              <Form.Item labelAlign="left" className="mb-2" label="CPU" name={`cpu_${index}`}>
                <div className="sm:pl-3 pr-1">
                  <Slider
                    styles={{ handle: alternativeHandle }}
                    defaultValue={formTemplate.environmentList[index].cpu}
                    tooltip={{ open: false }}
                    value={environment.cpu}
                    onChange={(value: number) =>
                      updateEnvironment(index, { cpu: value })
                    }
                    min={cpuInterval.min}
                    max={cpuInterval.max}
                    marks={{
                      [cpuInterval.min]: `${cpuInterval.min}`,
                      [environment.cpu]: `${environment.cpu}`,
                      [cpuInterval.max]: `${cpuInterval.max}`,
                    }}
                    included={false}
                    step={1}
                    tipFormatter={(value?: number) => `${value} Core`}
                  />
                </div>
              </Form.Item>
              <Form.Item labelAlign="left" className="mb-2" label="RAM" name={`ram_${index}`}>
                <div className="sm:pl-3 pr-1">
                  <Slider
                    styles={{ handle: alternativeHandle }}
                    defaultValue={environment.ram}
                    tooltip={{ open: false }}
                    value={environment.ram}
                    onChange={(value: number) =>
                      updateEnvironment(index, { ram: value })
                    }
                    min={ramInterval.min}
                    max={ramInterval.max}
                    marks={{
                      [ramInterval.min]: `${ramInterval.min}GB`,
                      [environment.ram]: `${environment.ram}GB`,
                      [ramInterval.max]: `${ramInterval.max}GB`,
                    }}
                    included={false}
                    step={0.25}
                    tipFormatter={(value?: number) => `${value} GB`}
                  />
                </div>
              </Form.Item>

              {environment.persistent && (
                <Form.Item labelAlign="left" className="mb-2" label="DISK" name={`disk_${index}`}  >
                  <div className="sm:pl-3 pr-1">
                    <Slider
                      styles={{ handle: alternativeHandle }}
                      tooltip={{ open: false }}
                      value={environment.disk}
                      defaultValue={environment.disk}
                      onChange={(value: number) =>
                        updateEnvironment(index, { disk: value })
                      }
                      min={diskInterval.min}
                      max={diskInterval.max}
                      marks={{
                        [diskInterval.min]: `${diskInterval.min}GB`,
                        [environment.disk]: `${environment.disk}GB`,
                        [diskInterval.max]: `${diskInterval.max}GB`,
                      }}
                      included={false}
                      step={1}
                      tipFormatter={(value?: number) => `${value} GB`}
                    />
                  </div>
                </Form.Item>
              )}
            </div>
          ))}
        </div>
        <ShVolFormItem workspaceNamespace={workspaceNamespace} />

        <Form.Item {...fullLayout}>
          <div className="flex justify-center">
            {buttonDisabled ? (
              <Tooltip
                title={
                  template
                    ? 'Cannot modify the Template, please change the old parameters and fill all required fields'
                    : 'Cannot create the Template, please fill all required fields'
                }
              >
                <span className="cursor-not-allowed">
                  <Button
                    className="w-24 pointer-events-none"
                    disabled
                    htmlType="submit"
                    type="primary"
                    shape="round"
                    size="middle"
                  >
                    {template ? 'Modify' : 'Create'}
                  </Button>
                </span>
              </Tooltip>
            ) : (
              <Button
                className="w-24"
                htmlType="submit"
                type="primary"
                shape="round"
                size="middle"
                loading={loading}
              >
                {!loading && (template ? 'Modify' : 'Create')}
              </Button>
            )}
          </div>
        </Form.Item>
=======
        <EnvironmentList
          availableImages={availableImages}
          resources={{
            cpu: cpuInterval,
            ram: ramInterval,
            disk: diskInterval,
          }}
          sharedVolumes={sharedVolumes}
          isPersonal={isPersonal === undefined ? false : isPersonal}
        />

        <div className="flex justify-end gap-2">
          <Button htmlType="submit" onClick={() => closehandler()}>
            Cancel
          </Button>

          <Form.Item shouldUpdate>
            {() => {
              const fieldsError = form.getFieldsError();
              const hasErrors = fieldsError.some(
                ({ errors }) => errors.length > 0,
              );

              return (
                <Button htmlType="submit" type="primary" disabled={hasErrors}>
                  {!loading && (template ? 'Modify' : 'Create')}
                </Button>
              );
            }}
          </Form.Item>
        </div>
>>>>>>> b32fc5c5
      </Form>
    </Modal>
  );
};

export type { TemplateForm as Template };
export default ModalCreateTemplate;<|MERGE_RESOLUTION|>--- conflicted
+++ resolved
@@ -1,19 +1,6 @@
 import type { FC } from 'react';
-<<<<<<< HEAD
-import { useState, useEffect, useContext, useCallback } from 'react';
-import {
-  Modal,
-  Slider,
-  Form,
-  Input,
-  Checkbox,
-  Tooltip,
-  AutoComplete,
-} from 'antd';
-=======
 import { useState, useContext, useEffect } from 'react';
 import { Modal, Form, Input } from 'antd';
->>>>>>> b32fc5c5
 import { Button } from 'antd';
 import type { CreateTemplateMutation } from '../../../generated-types';
 import {
@@ -24,43 +11,6 @@
 } from '../../../generated-types';
 import type { ApolloError, FetchResult } from '@apollo/client';
 import { ErrorContext } from '../../../errorHandling/ErrorContext';
-<<<<<<< HEAD
-import ShVolFormItem, { type ShVolFormItemValue } from './ShVolFormItem';
-
-const alternativeHandle = { border: 'solid 2px #1c7afdd8' };
-
-export type Image = {
-  name: string;
-  vmorcontainer: Array<VmOrContainer>;
-  registry: string;
-};
-
-type VmOrContainer = EnvironmentType.VirtualMachine | EnvironmentType.Container;
-
-type Environment = {
-  name: string;
-  image: string;
-  registry?: string;
-  vmorcontainer?: VmOrContainer;
-  persistent: boolean;
-  mountMyDrive: boolean;
-  gui: boolean;
-  cpu: number;
-  ram: number;
-  disk: number;
-  sharedVolumeMountInfos?: SharedVolumeMountsListItem[];
-}
-
-type Template = {
-  name?: string;
-  environmentList: Environment[];
-}
-
-type Interval = {
-  max: number;
-  min: number;
-};
-=======
 import { makeGuiSharedVolume } from '../../../utilsLogic';
 import type { SharedVolume } from '../../../utils';
 import { EnvironmentList } from './EnvironmentList';
@@ -72,7 +22,6 @@
   getImagesFromList,
   internalRegistry,
 } from './utils';
->>>>>>> b32fc5c5
 
 export interface IModalCreateTemplateProps {
   workspaceNamespace: string;
@@ -109,30 +58,7 @@
     isPersonal,
   } = props;
 
-<<<<<<< HEAD
-  const imagesNoVersion = images.map(x => getImageNoVer(x.name));
-
-  const [buttonDisabled, setButtonDisabled] = useState(true);
-
-  const [formTemplate, setFormTemplate] = useState<Template>({
-    name: template && template?.name,
-    environmentList: template?.environmentList || [{
-      name: 'main',
-      image: '',
-      registry: '',
-      vmorcontainer: EnvironmentType.Container,
-      persistent: false,
-      mountMyDrive: true,
-      gui: true,
-      cpu: cpuInterval.min,
-      ram: ramInterval.min,
-      disk: diskInterval.min,
-      sharedVolumeMountInfos: [],
-    }],
-  });
-=======
   const { apolloErrorCatcher } = useContext(ErrorContext);
->>>>>>> b32fc5c5
 
   // Fetch all image lists
   const { data: dataImages } = useImagesQuery({
@@ -140,144 +66,6 @@
     onError: apolloErrorCatcher,
   });
 
-<<<<<<< HEAD
-  const [imagesSearchOptions, setImagesSearchOptions] = useState<Record<number, string[]>>({});
-
-  const addEnvironment = () => {
-    setFormTemplate(old => ({
-      ...old,
-      environmentList: [
-        ...old.environmentList,
-        {
-          name: `env-${old.environmentList.length + 1}`,
-          image: '',
-          registry: '',
-          vmorcontainer: EnvironmentType.Container,
-          persistent: false,
-          mountMyDrive: true,
-          gui: true,
-          cpu: cpuInterval.min,
-          ram: ramInterval.min,
-          disk: diskInterval.min,
-          sharedVolumeMountInfos: [],
-        }
-      ]
-    }));
-  };
-
-  const removeEnvironment = (index: number) => {
-    if (formTemplate.environmentList.length > 1) {
-      setFormTemplate(old => ({
-        ...old,
-        environmentList: old.environmentList.filter((_, i) => i !== index)
-      }));
-    }
-  };
-
-  const updateEnvironment = (index: number, updates: Partial<Environment>) => {
-    setFormTemplate(old => ({
-      ...old,
-      environmentList: old.environmentList.map((env, i) =>
-        i === index ? { ...env, ...updates } : env
-      )
-    }));
-  };
-
-
-  const validateEnvironments = useCallback(() => {
-    const errors: string[] = [];
-
-    formTemplate.environmentList.forEach((env, index) => {
-      if (!env.name || env.name.trim() === '') {
-        errors.push(`Environment ${index + 1}: Name is required`);
-      }
-      if (!env.image || env.image.trim() === '') {
-        errors.push(`Environment ${index + 1}: Image is required`);
-      }
-    });
-
-    // Check for duplicate environment names
-    const names = formTemplate.environmentList.map(env => env.name);
-    const duplicates = names.filter((name, index) => names.indexOf(name) !== index);
-    if (duplicates.length > 0) {
-      errors.push('Environment names must be unique');
-    }
-
-    return errors;
-  }, [formTemplate.environmentList]);
-
-  const hasChanges = useCallback(() => {
-    if (!template) return true;
-
-    if (template.name !== formTemplate.name) return true;
-
-    if (template.environmentList.length !== formTemplate.environmentList.length) return true;
-
-    return formTemplate.environmentList.some((env, index) => {
-      const originalEnv = template.environmentList[index];
-      if (!originalEnv) return true;
-
-      return (
-        originalEnv.name !== env.name ||
-        originalEnv.image !== env.image ||
-        originalEnv.vmorcontainer !== env.vmorcontainer ||
-        originalEnv.gui !== env.gui ||
-        originalEnv.persistent !== env.persistent ||
-        originalEnv.cpu !== env.cpu ||
-        originalEnv.ram !== env.ram ||
-        originalEnv.disk !== env.disk ||
-        JSON.stringify(originalEnv.sharedVolumeMountInfos) !==
-        JSON.stringify(env.sharedVolumeMountInfos)
-      );
-    });
-  }, [template, formTemplate.name, formTemplate.environmentList]);
-
-  useEffect(() => {
-    const envErrors = validateEnvironments();
-    const hasValidTemplate = formTemplate.name &&
-      formTemplate.environmentList.length > 0 &&
-      envErrors.length === 0;
-
-    const changesDetected = hasChanges();
-    if (hasValidTemplate && valid.name.status === 'success' && changesDetected) {
-      setButtonDisabled(false);
-    } else {
-      setButtonDisabled(true);
-    }
-  }, [formTemplate, template, valid.name.status, validateEnvironments, hasChanges]);
-
-  const nameValidator = () => {
-    if (formTemplate.name === '' || formTemplate.name === undefined) {
-      setValid(old => {
-        return {
-          ...old,
-          name: { status: 'error', help: 'Please insert template name' },
-        };
-      });
-    } else if (
-      !errorFetchTemplates &&
-      !loadingFetchTemplates &&
-      dataFetchTemplates?.templateList?.templates
-        ?.map(t => t?.spec?.prettyName)
-        .includes(formTemplate.name.trim())
-    ) {
-      setValid(old => {
-        return {
-          ...old,
-          name: {
-            status: 'error',
-            help: 'This name has already been used in this workspace',
-          },
-        };
-      });
-    } else {
-      setValid(old => {
-        return {
-          ...old,
-          name: { status: 'success', help: undefined },
-        };
-      });
-=======
   const [form] = Form.useForm<TemplateForm>();
 
   // sharedVolumes must be declared at top-level (hooks cannot be conditional).
@@ -305,25 +93,8 @@
   const validateName = async (_: unknown, name: string) => {
     if (!dataFetchTemplates || loadingFetchTemplates || errorFetchTemplates) {
       throw new Error('Error fetching templates');
->>>>>>> b32fc5c5
-    }
-
-<<<<<<< HEAD
-  const imageValidator = () => {
-    const hasEmptyImages = formTemplate.environmentList.some(env =>
-      isEmptyOrSpaces(env.image)
-    );
-    if (hasEmptyImages) {
-      setValid(old => ({
-        ...old,
-        image: { status: 'error', help: 'Insert an image for each environment' },
-      }));
-    } else {
-      setValid(old => ({
-        ...old,
-        image: { status: 'success', help: undefined },
-      }));
-=======
+    }
+
     if (!dataFetchTemplates.templateList) return;
 
     const trimmedName = name.trim().toLowerCase();
@@ -335,9 +106,8 @@
 
     if (duplicateIndex !== -1) {
       throw new Error(`This name has already been used in this workspace`);
->>>>>>> b32fc5c5
-    }
-  }
+    }
+  };
 
   const fullLayout = {
     wrapperCol: { offset: 0, span: 24 },
@@ -364,57 +134,6 @@
     variables: { workspaceNamespace },
   });
 
-<<<<<<< HEAD
-  const onSubmit = () => {
-    const shvolMounts: ShVolFormItemValue[] = form.getFieldValue('shvolss');
-    const processedEnvironmentList = formTemplate.environmentList.map(env => {
-      const sharedVolumeMountInfos: SharedVolumeMountsListItem[] =
-        shvolMounts.map(obj => ({
-          sharedVolume: {
-            namespace: obj.shvol.split('/')[0],
-            name: obj.shvol.split('/')[1],
-          },
-          mountPath: obj.mountpath,
-          readOnly: Boolean(obj.readonly),
-        }));
-
-      return {
-        ...env,
-        image: images.find(i => getImageNoVer(i.name) === env.image)?.name ?? env.image,
-        sharedVolumeMountInfos: env.sharedVolumeMountInfos || sharedVolumeMountInfos,
-      };
-    });
-
-
-    submitHandler({
-      ...formTemplate,
-      environmentList: processedEnvironmentList,
-    })
-      .then(() => {
-        setShow(false);
-        setFormTemplate(old => ({
-          ...old,
-          name: undefined,
-          environmentList: [{
-            name: 'main',
-            image: '',
-            registry: '',
-            vmorcontainer: EnvironmentType.Container,
-            persistent: false,
-            mountMyDrive: true,
-            gui: true,
-            cpu: cpuInterval.min,
-            ram: ramInterval.min,
-            disk: diskInterval.min,
-            sharedVolumeMountInfos: [],
-          }]
-        }));
-        form.setFieldsValue({
-          templatename: undefined,
-        });
-      })
-      .catch(apolloErrorCatcher);
-=======
   const [availableImages, setAvailableImages] = useState<Image[]>([]);
 
   useEffect(() => {
@@ -494,7 +213,6 @@
     } catch (error) {
       console.error('ModalCreateTemplate validation error:', error);
     }
->>>>>>> b32fc5c5
   };
 
   return (
@@ -510,16 +228,9 @@
     >
       <Form
         form={form}
-<<<<<<< HEAD
-        onSubmitCapture={onSubmit}
-        initialValues={{
-          templatename: formTemplate.name,
-        }}
-=======
         onFinish={handleFormFinish}
         onSubmitCapture={handleFormSubmit}
         initialValues={getInitialValues(template)}
->>>>>>> b32fc5c5
       >
         <Form.Item
           {...fullLayout}
@@ -540,244 +251,6 @@
           <Input placeholder="Insert template name" allowClear />
         </Form.Item>
 
-<<<<<<< HEAD
-        {/* Environment section */}
-        <div className="flex justify-between items-start inline mb-6">
-          <div className="flex justify-between items-center mb-3">
-            <h3 className="text-lg font-medium">Environments</h3>
-            <Button
-              type="dashed"
-              onClick={addEnvironment}
-              icon={<span>+</span>}
-              className="text-green-600"
-            >
-              Add Environment
-            </Button>
-          </div>
-
-          {formTemplate.environmentList.map((environment, index) => (
-            <div key={index} className="my-0">
-              <div className="flex justify-between items-center mb-2">
-                <h4 className="font-medium">Environment {index + 1}</h4>
-                {formTemplate.environmentList.length > 1 && (
-                  <Button
-                    type="text"
-                    danger
-                    onClick={() => removeEnvironment(index)}
-                    size="small"
-                  >
-                    Remove
-                  </Button>
-                )}
-              </div>
-
-              {/* Environment Name */}
-              <Form.Item
-                name={`name_${index}`}
-                required
-                className="mb-2"
-                initialValue={environment.name}
-              >
-                <Input
-                  value={environment.name}
-                  onChange={e => updateEnvironment(index, { name: e.target.value })}
-                  placeholder="Environment Name"
-                  allowClear
-                />
-              </Form.Item>
-
-              <div className="flex items-end gap-4 mb-3">
-                {/* Environment Image */}
-                <Form.Item
-                  className="my-0"
-                  {...fullLayout}
-                  style={{ width: '63%' }}
-                  name={`image_${index}`}
-                  required
-                  validateStatus={valid.image.status as 'success' | 'error'}
-                  help={valid.image.help}
-                  validateTrigger="onChange"
-                  rules={[
-                    {
-                      required: true,
-                      validator: imageValidator,
-                    },
-                  ]}
-                >
-                  <AutoComplete
-                    value={environment.image}
-                    options={imagesSearchOptions[index]?.map(x => ({ value: x })) || imagesNoVersion.map(x => ({ value: x }))}
-                    onFocus={() => {
-                      if (!imagesSearchOptions[index]?.length) {
-                        setImagesSearchOptions(old => ({
-                          ...old,
-                          [index]: imagesNoVersion!
-                        }));
-                      }
-                    }}
-                    onChange={value => {
-                      setImagesSearchOptions(old => ({
-                        ...old,
-                        [index]: imagesNoVersion.filter(s => s.includes(value))
-                      }));
-                      if (value !== environment.image) {
-                        const imageFound = images.find(
-                          i => getImageNoVer(i.name) === value,
-                        );
-                        updateEnvironment(index, {
-                          image: String(value),
-                          registry: imageFound?.registry,
-                          vmorcontainer: imageFound?.vmorcontainer[0] ?? EnvironmentType.Container,
-                        });
-                      }
-                    }}
-                    placeholder="Select an image"
-                  />
-                </Form.Item>
-
-                {/* Environment Options */}
-                <div className="mt-3">
-                  <span>GUI:</span>
-                  <Checkbox
-                    className="ml-3"
-                    checked={environment.gui}
-                    onChange={() =>
-                      updateEnvironment(index, { gui: !environment.gui })
-                    }
-                  />
-                </div>
-                <div className="mr-1 mt-3">
-                  <span>Persistent:</span>
-                  <Tooltip title="A persistent VM/container disk space won't be destroyed after being turned off.">
-                    <Checkbox
-                      className="ml-2"
-                      checked={environment.persistent}
-                      onChange={() =>
-                        updateEnvironment(index, {
-                          persistent: !environment.persistent,
-                          disk: !environment.persistent ? template?.environmentList[index].disk || diskInterval.min : 0
-                        })
-                      }
-                    />
-                  </Tooltip>
-                </div>
-              </div>
-              {/* Resource Sliders */}
-              <Form.Item labelAlign="left" className="mb-2" label="CPU" name={`cpu_${index}`}>
-                <div className="sm:pl-3 pr-1">
-                  <Slider
-                    styles={{ handle: alternativeHandle }}
-                    defaultValue={formTemplate.environmentList[index].cpu}
-                    tooltip={{ open: false }}
-                    value={environment.cpu}
-                    onChange={(value: number) =>
-                      updateEnvironment(index, { cpu: value })
-                    }
-                    min={cpuInterval.min}
-                    max={cpuInterval.max}
-                    marks={{
-                      [cpuInterval.min]: `${cpuInterval.min}`,
-                      [environment.cpu]: `${environment.cpu}`,
-                      [cpuInterval.max]: `${cpuInterval.max}`,
-                    }}
-                    included={false}
-                    step={1}
-                    tipFormatter={(value?: number) => `${value} Core`}
-                  />
-                </div>
-              </Form.Item>
-              <Form.Item labelAlign="left" className="mb-2" label="RAM" name={`ram_${index}`}>
-                <div className="sm:pl-3 pr-1">
-                  <Slider
-                    styles={{ handle: alternativeHandle }}
-                    defaultValue={environment.ram}
-                    tooltip={{ open: false }}
-                    value={environment.ram}
-                    onChange={(value: number) =>
-                      updateEnvironment(index, { ram: value })
-                    }
-                    min={ramInterval.min}
-                    max={ramInterval.max}
-                    marks={{
-                      [ramInterval.min]: `${ramInterval.min}GB`,
-                      [environment.ram]: `${environment.ram}GB`,
-                      [ramInterval.max]: `${ramInterval.max}GB`,
-                    }}
-                    included={false}
-                    step={0.25}
-                    tipFormatter={(value?: number) => `${value} GB`}
-                  />
-                </div>
-              </Form.Item>
-
-              {environment.persistent && (
-                <Form.Item labelAlign="left" className="mb-2" label="DISK" name={`disk_${index}`}  >
-                  <div className="sm:pl-3 pr-1">
-                    <Slider
-                      styles={{ handle: alternativeHandle }}
-                      tooltip={{ open: false }}
-                      value={environment.disk}
-                      defaultValue={environment.disk}
-                      onChange={(value: number) =>
-                        updateEnvironment(index, { disk: value })
-                      }
-                      min={diskInterval.min}
-                      max={diskInterval.max}
-                      marks={{
-                        [diskInterval.min]: `${diskInterval.min}GB`,
-                        [environment.disk]: `${environment.disk}GB`,
-                        [diskInterval.max]: `${diskInterval.max}GB`,
-                      }}
-                      included={false}
-                      step={1}
-                      tipFormatter={(value?: number) => `${value} GB`}
-                    />
-                  </div>
-                </Form.Item>
-              )}
-            </div>
-          ))}
-        </div>
-        <ShVolFormItem workspaceNamespace={workspaceNamespace} />
-
-        <Form.Item {...fullLayout}>
-          <div className="flex justify-center">
-            {buttonDisabled ? (
-              <Tooltip
-                title={
-                  template
-                    ? 'Cannot modify the Template, please change the old parameters and fill all required fields'
-                    : 'Cannot create the Template, please fill all required fields'
-                }
-              >
-                <span className="cursor-not-allowed">
-                  <Button
-                    className="w-24 pointer-events-none"
-                    disabled
-                    htmlType="submit"
-                    type="primary"
-                    shape="round"
-                    size="middle"
-                  >
-                    {template ? 'Modify' : 'Create'}
-                  </Button>
-                </span>
-              </Tooltip>
-            ) : (
-              <Button
-                className="w-24"
-                htmlType="submit"
-                type="primary"
-                shape="round"
-                size="middle"
-                loading={loading}
-              >
-                {!loading && (template ? 'Modify' : 'Create')}
-              </Button>
-            )}
-          </div>
-        </Form.Item>
-=======
         <EnvironmentList
           availableImages={availableImages}
           resources={{
@@ -809,7 +282,6 @@
             }}
           </Form.Item>
         </div>
->>>>>>> b32fc5c5
       </Form>
     </Modal>
   );
