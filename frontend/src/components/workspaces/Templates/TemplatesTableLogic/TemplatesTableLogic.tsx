import { type FetchPolicy } from '@apollo/client';
import { Spin } from 'antd';

import { useContext, useEffect, useMemo, useState } from 'react';
import { type FC } from 'react';
import {
  type UpdatedWorkspaceTemplatesSubscription,
  UpdateType,
  useCreateInstanceMutation,
  useDeleteTemplateMutation,
  useOwnedInstancesQuery,
  useWorkspaceTemplatesQuery,
  type UpdatedWorkspaceTemplatesSubscriptionResult,
} from '../../../../generated-types';
import { ErrorContext } from '../../../../errorHandling/ErrorContext';
import {
  updatedOwnedInstances,
  updatedWorkspaceTemplates,
} from '../../../../graphql-components/subscription';
import { type Instance, WorkspaceRole } from '../../../../utils';
import { ErrorTypes } from '../../../../errorHandling/utils';
import {
  makeGuiInstance,
  makeGuiTemplate,
  joinInstancesAndTemplates,
  updateQueryOwnedInstancesQuery,
} from '../../../../utilsLogic';
import { TemplatesEmpty } from '../TemplatesEmpty';
import { TemplatesTable } from '../TemplatesTable';
import { SharedVolumesDrawer } from '../../SharedVolumes';
import { AuthContext } from '../../../../contexts/AuthContext';
import { TenantContext } from '../../../../contexts/TenantContext';

export interface ITemplateTableLogicProps {
  tenantNamespace: string;
  workspaceNamespace: string;
  workspaceName: string;
  role: WorkspaceRole;
  availableQuota?: {
    cpu?: string | number;
    memory?: string;
    instances?: number;
  };
  refreshQuota?: () => void; // Add refresh function
  isPersonal?: boolean;
}

const fetchPolicy_networkOnly: FetchPolicy = 'network-only';
const TemplatesTableLogic: FC<ITemplateTableLogicProps> = ({ ...props }) => {
  const { userId } = useContext(AuthContext);
  const { makeErrorCatcher, apolloErrorCatcher, errorsQueue } =
    useContext(ErrorContext);
  const {
    tenantNamespace,
    workspaceNamespace,
    workspaceName,
    role,
    availableQuota,
    refreshQuota,
    isPersonal,
  } = props;

  const [dataInstances, setDataInstances] = useState<Instance[]>([]);

  // Add the missing instances query
  const {
    loading: loadingInstances,
    error: errorInstances,
    subscribeToMore: subscribeToMoreInstances,
  } = useOwnedInstancesQuery({
    variables: { tenantNamespace },
    onError: apolloErrorCatcher,
    onCompleted: data => {
      const instances =
        data?.instanceList?.instances
          ?.map(i => {
            const guiInstance = makeGuiInstance(i, userId);
            return guiInstance;
          })
          .filter(Boolean) ?? [];
      setDataInstances(instances);
    },
    fetchPolicy: fetchPolicy_networkOnly,
    nextFetchPolicy: 'cache-only',
  });

  // Subscribe to instance updates
  const notifier = useContext(TenantContext).notify;

  useEffect(() => {
    if (!loadingInstances && !errorInstances && !errorsQueue.length) {
      const unsubscribe = subscribeToMoreInstances({
        onError: makeErrorCatcher(ErrorTypes.GenericError),
        document: updatedOwnedInstances,
        variables: {
          tenantNamespace,
        },
        updateQuery: updateQueryOwnedInstancesQuery(
          setDataInstances,
          userId ?? '',
          notifier,
        ),
      });
      return unsubscribe;
    }
  }, [
    loadingInstances,
    errorInstances,
    errorsQueue.length,
    subscribeToMoreInstances,
    tenantNamespace,
    userId,
    makeErrorCatcher,
    notifier,
  ]);

  const {
    loading: loadingTemplate,
    error: errorTemplate,
    subscribeToMore: subscribeToMoreTemplates,
    data: templateListData,
  } = useWorkspaceTemplatesQuery({
    variables: { workspaceNamespace },
    onError: error => {
      console.error(
        'TemplatesTableLogic useWorkspaceTemplatesQuery error:',
        error,
        'workspaceNamespace:',
        workspaceNamespace,
      );
      apolloErrorCatcher(error);
    },
    fetchPolicy: fetchPolicy_networkOnly,
    nextFetchPolicy: 'cache-only',
  });

  const dataTemplate = useMemo(() => {
    const templates =
      templateListData?.templateList?.templates
        ?.map(t =>
          makeGuiTemplate({
            original: t ?? {},
            alias: {
              id: t?.metadata?.name ?? '',
              name: t?.spec?.prettyName ?? '',
            },
          }),
        )
        .sort((a, b) => a.name.localeCompare(b.name)) ?? [];
    return templates;
  }, [templateListData?.templateList?.templates]);

  useEffect(() => {
    if (!loadingTemplate && !errorTemplate && !errorsQueue.length) {
      const unsubscribe =
        subscribeToMoreTemplates<UpdatedWorkspaceTemplatesSubscription>({
          onError: makeErrorCatcher(ErrorTypes.GenericError),
          document: updatedWorkspaceTemplates,
          variables: { workspaceNamespace },
          updateQuery: (prev, { subscriptionData }) => {
            const { data } = subscriptionData;
            if (!data?.updatedTemplate) return prev;

            const { template, updateType } = data.updatedTemplate;
            const templates = prev.templateList?.templates ?? [];

            let out = [] as NonNullable<
              NonNullable<
                UpdatedWorkspaceTemplatesSubscriptionResult['data']
              >['updatedTemplate']
            >['template'][];

            switch (updateType) {
              case UpdateType.Added:
                // Only process if template data is valid
                if (template) {
                  out = [...templates, template];
                } else {
                  out = templates;
                }
                break;
              case UpdateType.Modified:
                // Only process if template data is valid
                if (template) {
                  out = templates.map(t =>
                    t?.metadata?.name === template.metadata?.name
                      ? template
                      : t,
                  );
                } else {
                  out = templates;
                }
                break;
              case UpdateType.Deleted:
                // For deletions, we only need the template metadata (name) to filter
                // Don't try to access template.spec or other potentially malformed data
                if (template?.metadata?.name) {
                  out = templates.filter(
                    t => t?.metadata?.name !== template.metadata?.name,
                  );
                } else {
                  out = templates;
                }
                break;
              default:
                out = templates;
                break;
            }

            const result = Object.assign({}, prev, {
              templateList: {
                templates: out,
                __typename: prev.templateList?.__typename,
              },
            });
            return result;
          },
        });
      return unsubscribe;
    }
  }, [
    errorTemplate,
    errorsQueue.length,
    loadingTemplate,
    subscribeToMoreTemplates,
    userId,
    workspaceNamespace,
    apolloErrorCatcher,
    makeErrorCatcher,
  ]);

  const [createInstanceMutation] = useCreateInstanceMutation({
    onError: apolloErrorCatcher,
  });
  const [deleteTemplateMutation, { loading: loadingDeleteTemplateMutation }] =
    useDeleteTemplateMutation({
      onError: apolloErrorCatcher,
    });

<<<<<<< HEAD
  const createInstance = (templateId: string, nodeSelector?: JSON) => {
    return createInstanceMutation({
=======
  const createInstance = (
    templateId: string,
    nodeSelector?: Record<string, string>,
  ) =>
    createInstanceMutation({
>>>>>>> a89f94ab
      variables: {
        templateId,
        tenantNamespace,
        tenantId: userId ?? '',
        workspaceNamespace,
        nodeSelector,
      },
    })
      .then(i => {
        setDataInstances(old =>
          !old.find(x => x.name === i.data?.createdInstance?.metadata?.name)
            ? [
                ...old,
                makeGuiInstance(i.data?.createdInstance, userId, {
                  templateName: templateId,
                  workspaceName: workspaceName,
                }),
              ]
            : old,
        );
        // Refresh quota after instance creation
        refreshQuota?.();
        return i;
      })
      .catch(error => {
        console.error('TemplatesTableLogic createInstance error:', error);
        throw error;
      });
  };

  const templates = useMemo(() => {
    const joined = joinInstancesAndTemplates(dataTemplate, dataInstances);
    return joined;
  }, [dataTemplate, dataInstances]);

  return (
    <>
      {/* full-height flex column so TemplatesTable can take the remaining space and scroll */}
      <div
        style={{
          display: 'flex',
          flexDirection: 'column',
          flex: '1 1 auto',
          minHeight: 0,
        }}
      >
        <Spin
          size="large"
          spinning={loadingTemplate || loadingInstances}
          style={{
            display: 'flex',
            flexDirection: 'column',
            flex: '1 1 auto',
            minHeight: 0,
          }}
        >
          {!loadingTemplate &&
          !loadingInstances &&
          !errorTemplate &&
          !errorInstances &&
          templates &&
          dataInstances ? (
            <div
              style={{
                display: 'flex',
                flexDirection: 'column',
                flex: '1 1 auto',
                minHeight: 0,
              }}
            >
              <TemplatesTable
                totalInstances={dataInstances.length}
                tenantNamespace={tenantNamespace}
                workspaceNamespace={workspaceNamespace}
                workspaceName={workspaceName}
                templates={templates}
                role={role}
                deleteTemplate={(templateId: string) =>
                  deleteTemplateMutation({
                    variables: {
                      workspaceNamespace,
                      templateId,
                    },
                  }).then(result => {
                    // Refresh quota after template deletion
                    refreshQuota?.();
                    return result;
                  })
                }
                deleteTemplateLoading={loadingDeleteTemplateMutation}
                editTemplate={() => null}
                createInstance={createInstance}
                availableQuota={availableQuota}
                refreshQuota={refreshQuota}
                isPersonal={isPersonal}
              />
            </div>
          ) : (
            <div
              className={
                loadingTemplate ||
                loadingInstances ||
                errorTemplate ||
                errorInstances
                  ? 'invisible'
                  : 'visible'
              }
              style={{
                flex: '1 1 auto',
                minHeight: 0,
                display: 'flex',
                alignItems: 'center',
                justifyContent: 'center',
              }}
            >
              <TemplatesEmpty role={role} />
            </div>
          )}

          {role === WorkspaceRole.manager &&
          !loadingTemplate &&
          !loadingInstances &&
          !isPersonal ? (
            <SharedVolumesDrawer workspaceNamespace={workspaceNamespace} />
          ) : null}
        </Spin>
      </div>
    </>
  );
};

export default TemplatesTableLogic;<|MERGE_RESOLUTION|>--- conflicted
+++ resolved
@@ -237,16 +237,11 @@
       onError: apolloErrorCatcher,
     });
 
-<<<<<<< HEAD
-  const createInstance = (templateId: string, nodeSelector?: JSON) => {
-    return createInstanceMutation({
-=======
   const createInstance = (
     templateId: string,
     nodeSelector?: Record<string, string>,
   ) =>
     createInstanceMutation({
->>>>>>> a89f94ab
       variables: {
         templateId,
         tenantNamespace,
