--- conflicted
+++ resolved
@@ -16,10 +16,7 @@
 import type { Instance } from '../../../../utils';
 import {
   EnvironmentType,
-<<<<<<< HEAD
-=======
   Phase,
->>>>>>> a89f94ab
   Phase2,
   useApplyInstanceMutation,
   useDeleteInstanceMutation,
@@ -104,17 +101,11 @@
   } as const;
 
   const { menuIcon, menuText, menuAction } =
-<<<<<<< HEAD
-    status === Phase2.Ready || status === Phase2.Off
-      ? statusComponents[status]
-      : statusComponents.Other;
-=======
     status === Phase.Ready
       ? statusComponents[Phase.Ready]
       : status === (Phase2.Off as unknown as Phase)
         ? statusComponents[Phase2.Off]
         : statusComponents.Other;
->>>>>>> a89f94ab
 
   const isContainer =
     environmentType === EnvironmentType.Container ||
