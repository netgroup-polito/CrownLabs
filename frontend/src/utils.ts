import type { Dispatch, ReactNode, SetStateAction } from 'react';
<<<<<<< HEAD
import type { EnvironmentType, Phase2, Phase5 } from './generated-types';
=======
import type { EnvironmentType, Phase, Phase5 } from './generated-types';
>>>>>>> a89f94ab
import { Role } from './generated-types';
export type someKeysOf<T> = { [key in keyof T]?: T[key] };
export enum WorkspaceRole {
  user = Role.User,
  manager = Role.Manager,
  candidate = Role.Candidate,
}
export type BadgeSize = 'small' | 'middle' | 'large';
export type User = { tenantId: string; tenantNamespace: string };
export type BoxHeaderSize = 'small' | 'middle' | 'large';
export type Workspace = {
  name: string;
  namespace: string;
  prettyName: string;
  role: WorkspaceRole;
  templates?: Array<Template>;
  waitingTenants?: number;
};
export type Resources = {
  cpu: number;
  disk: string;
  memory: string;
};
export type Template = {
  id: string;
  name: string;
  gui: boolean;
  persistent: boolean;
  nodeSelector?: Record<string, string>;
  resources: Resources;
  instances: Array<Instance>;
  workspaceName: string;
  workspaceNamespace: string;
  /** whether public exposure is allowed by the template */
  allowPublicExposure: boolean;
};

export type Instance = {
  id: string;
  gui: boolean;
  templateId: string;
  templateName: string;
  templatePrettyName: string;
  persistent: boolean;
  tenantId: string;
  tenantDisplayName: string;
  tenantNamespace: string;
  environmentType: EnvironmentType;
  name: string;
  prettyName: string;
  ip: string;
  status: Phase2;
  url: string | null;
  timeStamp: string;
  workspaceName: string;
  running: boolean;
  nodeSelector?: Record<string, string>;
  nodeName?: string;
  myDriveUrl: string;
  publicExposure?: PublicExposure;
  /** whether public exposure is allowed by the template */
  allowPublicExposure: boolean;
};

export type SharedVolume = {
  id: string;
  name: string;
  prettyName: string;
  size: string;
  status: Phase5;
  timeStamp: string;
  namespace: string;
};

export type PublicExposure = {
  externalIP: string;
  phase: Phase;
  ports: Array<PortListItem>;
};

export type PortListItem = {
  name?: string;
  port: string;
  targetPort: number;
  protocol?: 'TCP' | 'UDP' | 'SCTP';
  // Additional fields to track desired vs actual ports
  _actualPort?: string;
  _desiredPort?: string;
  // New fields to preserve spec vs status information
  isAutoPort?: boolean;
  specPort?: number;
};

export enum LinkPosition {
  MenuButton,
  NavbarButton,
  Hidden,
}

export enum WorkspacesAvailableAction {
  None,
  Join,
  AskToJoin,
  Waiting,
}

export type WorkspacesAvailable = {
  name: string;
  prettyName: string;
  role: WorkspaceRole | null;
  action?: WorkspacesAvailableAction;
};

export const generateAvatarUrl = (style: string, seed: string) => {
  return `https://api.dicebear.com/8.x/${style}/svg?seed=${stringHash(seed)}`;
};

export const stringHash = (s: string) => {
  return s.split('').reduce((a, b) => {
    a = (a << 5) - a + b.charCodeAt(0);
    return a & a;
  }, 0);
};

export type RouteData = {
  name: string;
  path: string;
  navbarMenuIcon?: ReactNode;
};

export type RouteDescriptor = {
  route: RouteData;
  content?: ReactNode;
  linkPosition: LinkPosition;
};

export function multiStringIncludes(needle: string, ...haystack: string[]) {
  needle = needle.toLowerCase().replace(/\s/g, '');
  const concatenatedString = haystack.join('').toLowerCase().replace(/\s/g, '');

  return concatenatedString.includes(needle);
}

/**
 * Create a callback that can be used to set a list state, by toggling the presence of the list of a given value.
 * @param setList the setter for the list
 * @param create specify if the returned function is used to create a new instance or not
 * @returns a callback which accepts a value and toggles the presence of that value in the list
 */
export function makeListToggler<T>(
  setList: Dispatch<SetStateAction<Array<T>>>,
): (value: T, create: boolean) => void {
  return (value: T, create: boolean) => {
    setList(list =>
      list.includes(value)
        ? create
          ? list
          : list.filter(v => v !== value)
        : [...list, value],
    );
  };
}

export const JSONDeepCopy = <T>(obj: T) =>
  obj && (JSON.parse(JSON.stringify(obj)) as T);

export type WorkspaceEntry = { role: Role; name: string };

export type UserAccountPage = {
  key: string;
  userid: string;
  name: string;
  surname: string;
  email: string;
  currentRole?: string;
  workspaces?: WorkspaceEntry[];
};

export function makeRandomDigits(value: number) {
  return Math.random().toFixed(value).replace('0.', '');
}

export function filterUser(user: UserAccountPage, value: string) {
  return multiStringIncludes(
    value,
    user.name,
    user.surname,
    user.userid,
    user.userid,
  );
}

/**
 * Find the key for a given value of an Enum.
 * @param obj the enumeration
 * @param value the value of the enumeration
 * @returns the (first) key corresponding to the passed value or undefined
 */
export const findKeyByValue = <T, K extends keyof unknown>(
  obj: Record<K, T>,
  value: T,
): K | undefined => (Object.keys(obj) as K[]).find(key => obj[key] === value);

/**
 * Converts a string in k8s Resource.Quantity format to a number in GiB.
 * @param sizeStr the string to convert (e.g. '2048Mi')
 * @returns the number that represents the passed quantity in GiB (e.g. 2)
 */
export const convertToGiB = (sizeStr: string): number => {
  const regexp = /[0-9]+(\.[0-9]+)?/g;
  const match = sizeStr.match(regexp);
  if (!match) {
    throw new Error('Invalid size string');
  }
  const num = parseFloat(match[0]);
  if (sizeStr.toLowerCase().includes('gi')) {
    return num;
  } else if (sizeStr.toLowerCase().includes('mi')) {
    return num / 1024;
  } else if (sizeStr.toLowerCase().includes('ki')) {
    return num / (1024 * 1024);
  } else if (sizeStr.toLowerCase().includes('g')) {
    return num * 0.9313225746154785;
  } else if (sizeStr.toLowerCase().includes('m')) {
    return (num / 1024) * 0.9313225746154785;
  } else if (sizeStr.toLowerCase().includes('k')) {
    return (num / (1024 * 1024)) * 0.9313225746154785;
  } else {
    throw new Error('Unsupported size unit');
  }
};

/**
 * Converts a string in k8s Resource.Quantity format to a number in GB.
 * @param sizeStr the string to convert (e.g. '2000M')
 * @returns the number that represents the passed quantity in GB (e.g. 2)
 */
export const convertToGB = (sizeStr: string): number => {
  return convertToGiB(sizeStr) * 1.073741824;
};

/**
 * Approximates a number to the n-th decimal place.
 * @param value the number to approximate
 * @param n the number of decimal places to keep
 * @returns the approximated number
 */
export const approximate = (value: number, n: number): number => {
  const factor = Math.pow(10, n);
  return Math.round(value * factor) / factor;
};

export const camelize = (str: string) =>
  str
    .replace(/(?:^\w|[A-Z]|\b\w|\s+)/g, (match, index) =>
      +match === 0
        ? ''
        : index === 0
          ? match.toLowerCase()
          : match.toUpperCase(),
    )
    .replace(/-/g, '');

export const cleanupLabels = (s?: string) =>
  camelize(
    s?.replace('crownlabs.polito.it/', '').replace('crownlabsPolitoIt', '') ||
      '',
  );

export function enumKeyFromVal<T extends Record<string, string | number>>(
  enumObj: T,
  value: string | number,
): keyof T | undefined {
  return (Object.keys(enumObj) as (keyof T)[]).find(
    key => enumObj[key] === value,
  );
}

/**
 * Build YAML patch string for updating publicExposure ports on an Instance.
 * @param portsNormalized entries with name, targetPort, port, and protocol
 * @returns YAML patch string
 */
export function buildPublicExposurePatch(
  portsNormalized: Array<{
    name: string;
    targetPort: number;
    port: number;
    protocol: string;
  }>,
): string {
  // Handle empty ports array case - this will disable public exposure completely
  if (portsNormalized.length === 0) {
    return `apiVersion: crownlabs.polito.it/v1alpha2
kind: Instance
spec:
  publicExposure:
    ports: []`;
  }

  // Ensure all required fields are present according to CRD and sanitize names
  const portsFormatted = portsNormalized.map(p => ({
    // Sanitize name: replace spaces with hyphens and remove special characters
    name: p.name.trim()
      .replace(/\s+/g, '-')      // Replace one or more spaces with single hyphen
      .replace(/[^a-zA-Z0-9-]/g, '')  // Remove any non-alphanumeric characters except hyphens
      .toLowerCase(),             // Convert to lowercase for consistency
    targetPort: p.targetPort,
    port: p.port,
    protocol: p.protocol.toUpperCase(), // Ensure uppercase protocol
  }));

  // Build YAML string with correct indentation (names are now sanitized, no quotes needed)
  const yamlPorts = portsFormatted
    .map(p => {
      return `    - name: ${p.name}
      targetPort: ${p.targetPort}
      port: ${p.port}
      protocol: ${p.protocol}`;
    })
    .join('\n');

  const finalPatch = `apiVersion: crownlabs.polito.it/v1alpha2
kind: Instance
spec:
  publicExposure:
    ports:
${yamlPorts}`;
  
  return finalPatch;
}<|MERGE_RESOLUTION|>--- conflicted
+++ resolved
@@ -1,9 +1,5 @@
 import type { Dispatch, ReactNode, SetStateAction } from 'react';
-<<<<<<< HEAD
 import type { EnvironmentType, Phase2, Phase5 } from './generated-types';
-=======
-import type { EnvironmentType, Phase, Phase5 } from './generated-types';
->>>>>>> a89f94ab
 import { Role } from './generated-types';
 export type someKeysOf<T> = { [key in keyof T]?: T[key] };
 export enum WorkspaceRole {
