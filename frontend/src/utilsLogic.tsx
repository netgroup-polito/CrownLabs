import {
  CheckCircleOutlined,
  ExclamationCircleOutlined,
} from '@ant-design/icons';
import type { FetchResult, MutationFunctionOptions } from '@apollo/client';
import { Button } from 'antd';
import { type Dispatch, type SetStateAction } from 'react';
import type {
  ApplyInstanceMutation,
  Exact,
  ItPolitoCrownlabsV1alpha1Workspace,
  ItPolitoCrownlabsV1alpha2Instance,
  ItPolitoCrownlabsV1alpha2SharedVolume,
  ItPolitoCrownlabsV1alpha2Template,
  Maybe,
  OwnedInstancesQuery,
  UpdatedOwnedInstancesSubscriptionResult,
  WorkspacesListItem,
} from './generated-types';
import {
  AutoEnroll,
  Phase,
  Phase2,
  Phase5,
  UpdateType,
} from './generated-types';
import { getInstancePatchJson } from './graphql-components/utils';
import type {
  Instance,
  SharedVolume,
  Template,
  Workspace,
  WorkspacesAvailable,
} from './utils';
import { WorkspaceRole, WorkspacesAvailableAction } from './utils';
import type { DeepPartial } from '@apollo/client/utilities';
import type { JointContent } from 'antd/lib/message/interface';
import type { Notifier } from './contexts/TenantContext';

type Nullable<T> = T | null | undefined;

export enum SubObjType {
  Deletion,
  UpdatedInfo,
  PrettyName,
  Addition,
  Drop,
  PublicExposureChange,
}
interface ItPolitoCrownlabsV1alpha2TemplateAlias {
  original: Nullable<DeepPartial<ItPolitoCrownlabsV1alpha2Template>>;
  alias: {
    name: string;
    id: string;
  };
}
export const makeGuiTemplate = (
  tq: ItPolitoCrownlabsV1alpha2TemplateAlias,
): Template => {
  if (!tq.original) {
    throw new Error(
      'makeGuiTemplate() error: a required parameter is undefined',
    );
  }
  const environmentList = tq.original.spec?.environmentList ?? [];
  const hasMultipleEnvironments = environmentList.length > 1;
  
  // For backwards compatibility use the first environment for main properties
  const primaryEnvironment = environmentList[0];

  const hasGUI = environmentList.some(env => env?.guiEnabled);
  const hasPersistent = environmentList.some(env => env?.persistent);
  
  const aggregatedResources = environmentList.reduce(
    (acc, env) => {
      if (env?.resources) {
        acc.cpu += env.resources.cpu ?? 0;
        const memoryStr = env.resources.memory || '0';
        let memoryGB = 0;
        if (memoryStr.includes('G')) {
          memoryGB = parseInt(memoryStr.replace(/[^\d]/g, '')) || 0;
        } else if (memoryStr.includes('M')) {
          memoryGB = (parseInt(memoryStr.replace(/[^\d]/g, '')) || 0) / 1000;
        }

        const diskStr = env.resources.disk || '0';
        let diskGB = 0;
        if (diskStr.includes('G')) {
          diskGB = parseInt(diskStr.replace(/[^\d]/g, '')) || 0;
        } else if (diskStr.includes('M')) {
          diskGB = (parseInt(diskStr.replace(/[^\d]/g, '')) || 0) / 1000;
        }
        
        acc.memorySum += memoryGB;
        acc.diskSum += diskGB;
      }
      return acc;
    },
    { cpu: 0, memorySum: 0, diskSum: 0 }
  );

  return {
    id: tq.alias.id ?? '',
    name: tq.alias.name ?? '',
    gui: hasGUI,
    persistent: hasPersistent,
    nodeSelector: primaryEnvironment?.nodeSelector,
    resources: {
      cpu: aggregatedResources.cpu,
      memory: aggregatedResources.memorySum > 0 ? `${aggregatedResources.memorySum}G` : '',
      disk: aggregatedResources.diskSum > 0 ? `${aggregatedResources.diskSum}G` : '',
    },
    environmentList: environmentList.map(env => ({
      name: env?.name ?? '',
      guiEnabled: !!env?.guiEnabled,
      persistent: !!env?.persistent,
      environmentType: env?.environmentType,
      resources: {
        cpu: env?.resources?.cpu ?? 0,
        memory: env?.resources?.memory ?? '',
        disk: env?.resources?.disk ?? '',
      },
    })),
    hasMultipleEnvironments,
    workspaceName:
      tq.original.spec?.workspaceCrownlabsPolitoItWorkspaceRef?.name ?? '',
    instances: [],
    workspaceNamespace:
      'workspace-' +
      (tq.original.spec?.workspaceCrownlabsPolitoItWorkspaceRef?.name ?? ''),
    allowPublicExposure: tq.original.spec?.allowPublicExposure ?? false,
  } as Template;
};

export type InstanceLabels = {
  crownlabsPolitoItManagedBy?: string;
  crownlabsPolitoItPersistent?: string;
  crownlabsPolitoItTemplate?: string;
  crownlabsPolitoItWorkspace?: string;
};

export const getInstanceLabels = (
  i: DeepPartial<ItPolitoCrownlabsV1alpha2Instance>,
): InstanceLabels | undefined => i.metadata?.labels as InstanceLabels;

// Helper functions for type conversions
const safePhaseConversion = (phase: unknown): Phase => {
  return (phase as Phase) || Phase.Starting;
};

const safePhase2Conversion = (phase: unknown): Phase2 => {
  return (phase as Phase2) || Phase2.Running;
};

const safePhase5Conversion = (phase: unknown): Phase5 => {
  return (phase as Phase5) || Phase5.Pending;
};

const safeWorkspaceRoleConversion = (role: unknown): WorkspaceRole => {
  return (role as WorkspaceRole) || WorkspaceRole.user;
};

// Helper functions for public exposure logic
interface PublicExposurePort {
  name?: string;
  port?: number;
  targetPort?: number;
  protocol?: 'TCP' | 'UDP' | 'SCTP';
}

interface PublicExposureSpec {
  ports?: PublicExposurePort[];
}

interface PublicExposureStatus {
  externalIP?: string;
  phase?: Phase;
  ports?: PublicExposurePort[];
}

const hasActivePublicExposure = (
  publicExposure: unknown,
  publicExposureStatus: unknown,
): boolean => {
  const spec = publicExposure as PublicExposureSpec;
  const status = publicExposureStatus as PublicExposureStatus;

  return Boolean(
    (spec?.ports && spec.ports.length > 0) ||
      (status?.ports &&
        status.ports.length > 0 &&
        safePhaseConversion(status.phase) !== Phase.Off),
  );
};

const mapPortToPortListItem = (p: unknown, specPort?: unknown) => {
  const port = p as PublicExposurePort;
  const spec = specPort as PublicExposurePort;

  // Use spec port information to preserve original user request
  // If specPort is 0, it means "Auto" was requested, so we preserve that info
  const isAutoPort = spec?.port === 0;

  return {
    name: port.name || '',
    port: port.port && port.port > 0 ? String(port.port) : '',
    targetPort: port.targetPort || 0,
    protocol: port.protocol || 'TCP',
    // Add metadata to distinguish between auto and manually requested ports
    isAutoPort: isAutoPort,
    specPort: spec?.port || 0, // Original spec.port value
  };
};

const buildPublicExposureObject = (
  publicExposure: unknown,
  publicExposureStatus: unknown,
) => {
  if (!hasActivePublicExposure(publicExposure, publicExposureStatus)) {
    return undefined;
  }

  const spec = publicExposure as PublicExposureSpec;
  const status = publicExposureStatus as PublicExposureStatus;

  // Normalize ports to [] if null/undefined
  const statusPorts = Array.isArray(status?.ports) ? status.ports : [];
  const specPorts = Array.isArray(spec?.ports) ? spec.ports : [];

  // Create a map for matching status ports with spec ports by targetPort
  const specPortsByTarget = new Map<number, PublicExposurePort>();
  specPorts.forEach(sp => {
    if (sp?.targetPort) {
      specPortsByTarget.set(sp.targetPort, sp);
    }
  });

  const portsToUse = statusPorts.length > 0 ? statusPorts : specPorts;

  return {
    externalIP: status?.externalIP || '',
    phase: safePhaseConversion(status?.phase),
    ports: portsToUse
      .filter((p): p is PublicExposurePort => p != null)
      .map(p => {
        // Find matching spec port by targetPort to preserve original spec.port info
        const matchingSpecPort = p.targetPort
          ? specPortsByTarget.get(p.targetPort)
          : undefined;
        return mapPortToPortListItem(p, matchingSpecPort);
      }),
  };
};

export const makeGuiInstance = (
  instance?: Nullable<DeepPartial<ItPolitoCrownlabsV1alpha2Instance>>,
  userId?: string,
  optional?: {
    workspaceName: string;
    templateName: string;
  },
) => {
  if (!instance || !userId) {
    throw new Error('getInstances() error: a required parameter is undefined');
  }

  const { metadata, spec, status } = instance;
  const { name, namespace: tenantNamespace } = metadata ?? {};
  const { running, prettyName, publicExposure } = spec ?? {};
  const { publicExposure: publicExposureStatus } = status ?? {};
  const { environmentList, prettyName: templatePrettyName } = spec
    ?.templateCrownlabsPolitoItTemplateRef?.templateWrapper
    ?.itPolitoCrownlabsV1alpha2Template?.spec ?? {
    environmentList: [],
    prettyName: '',
  };
  const templateName = spec?.templateCrownlabsPolitoItTemplateRef?.name;
<<<<<<< HEAD
  const { guiEnabled, persistent, environmentType } =
    (environmentList ?? [])[0] ?? {};
=======

  const environments = status?.environments?.map(envStatus => {
    const templateEnv = environmentList?.find(env => env?.name === envStatus?.name);
    return {
      name: envStatus?.name ?? '',
      phase: envStatus?.phase,
      ip: envStatus?.ip,
      guiEnabled: templateEnv?.guiEnabled ?? false,
      persistent: templateEnv?.persistent ?? false,
      environmentType: templateEnv?.environmentType,
    };
  }) ?? [];
  
  const hasMultipleEnvironments = environments.length > 1;
  
  // For backwards compatibility, use the first environment for main properties
  const primaryEnvironment = (environmentList ?? [])[0] ?? {};
  const primaryStatus = environments[0];
  
  const { guiEnabled, persistent, environmentType } = primaryEnvironment;
>>>>>>> 050b1f2b

  // determine if public exposure is allowed from template spec
  const allowPublicExposure =
    spec?.templateCrownlabsPolitoItTemplateRef?.templateWrapper
      ?.itPolitoCrownlabsV1alpha2Template?.spec?.allowPublicExposure ?? false;

  const instanceID = tenantNamespace + '/' + metadata?.name;

  const publicExposureObj = buildPublicExposureObject(
    publicExposure,
    publicExposureStatus,
  );
  // Normalize ports to [] if null/undefined
  if (publicExposureObj && !publicExposureObj.ports) {
    publicExposureObj.ports = [];
  }
  return {
    id: instanceID,
    name: name,
    prettyName: prettyName,
    gui: guiEnabled,
    persistent: persistent,
    templatePrettyName: templatePrettyName,
    templateName: templateName ?? '',
    templateId: makeTemplateKey(
      getInstanceLabels(instance)?.crownlabsPolitoItTemplate ??
        optional?.templateName ??
        '',
      getInstanceLabels(instance)?.crownlabsPolitoItWorkspace ??
        optional?.workspaceName ??
        '',
    ),
    environmentType: environmentType,
    ip: primaryStatus?.ip ?? status?.ip ?? '',
    status: safePhase2Conversion(primaryStatus?.phase ?? status?.phase),
    url: status?.url,
    timeStamp: metadata?.creationTimestamp,
    tenantId: userId,
    tenantNamespace: tenantNamespace,
    workspaceName:
      getInstanceLabels(instance)?.crownlabsPolitoItWorkspace ?? '',
    running: running,
    nodeName: status?.nodeName,
    nodeSelector: status?.nodeSelector,
    allowPublicExposure,
    tenantDisplayName: userId, // Using userId as display name since tenant info is not available
    myDriveUrl: '',
    publicExposure: publicExposureObj,
    environments: environments,
    hasMultipleEnvironments,
  } as Instance;
};

export const makeWorkspace = (
  workspace: Nullable<DeepPartial<WorkspacesListItem>>,
) => {
  if (!workspace) {
    throw new Error('getInstances() error: a required parameter is undefined');
  }

  const { name, role, workspaceWrapperTenantV1alpha2 } = workspace;
  const { spec, status } =
    workspaceWrapperTenantV1alpha2?.itPolitoCrownlabsV1alpha1Workspace ?? {};

  return {
    name: name,
    namespace: status?.namespace?.name,
    prettyName: spec?.prettyName,
    role: safeWorkspaceRoleConversion(role),
    templates: [],
  } as Workspace;
};
interface InstancesSubscriptionData {
  subscriptionData: { data: OwnedInstancesQuery };
}
export const updateQueryOwnedInstancesQuery = (
  setDataInstances: Dispatch<SetStateAction<Instance[]>>,
  userId: string,
  _notifier: Notifier,
) => {
  return (
    prev: OwnedInstancesQuery,
    subscriptionDataObject: InstancesSubscriptionData,
  ) => {
    const { data } =
      subscriptionDataObject.subscriptionData as UpdatedOwnedInstancesSubscriptionResult;

    if (!data?.updateInstance?.instance) return prev;

    const { instance: instanceK8s, updateType } = data.updateInstance;
    let shouldNotify = false;

    setDataInstances(old => {
      const instanceGui = makeGuiInstance(instanceK8s, userId);
      const objType = getSubObjTypeCustom(
        old.find(i => i.id === instanceGui.id),
        instanceGui,
        updateType,
      );

      switch (objType) {
        case SubObjType.Addition:
          shouldNotify = true;
          return [...old, instanceGui];
        case SubObjType.Deletion:
          shouldNotify = true;
          return old.filter(i => i.id !== instanceGui.id);
        case SubObjType.UpdatedInfo:
          // Don't notify for publicExposure-only changes
          if (
            JSON.stringify(
              old.find(i => i.id === instanceGui.id)?.publicExposure,
            ) !== JSON.stringify(instanceGui.publicExposure)
          ) {
            // This is a publicExposure change, update silently
            return old.map(i => (i.id === instanceGui.id ? instanceGui : i));
          } else {
            shouldNotify = true;
            return old.map(i => (i.id === instanceGui.id ? instanceGui : i));
          }
        case SubObjType.PrettyName:
          return old.map(i => (i.id === instanceGui.id ? instanceGui : i));
        case SubObjType.Drop:
        default:
          // Always apply updates to ensure real-time sync
          return old.map(i => (i.id === instanceGui.id ? instanceGui : i));
      }
    });

    // Send notification if needed
    if (shouldNotify) {
      notifyStatus(
        instanceK8s.status?.phase,
        instanceK8s,
        updateType,
        _notifier,
      );
    }

    return prev;
  };
};

export const getSubObjTypeCustom = (
  oldObj: Nullable<Instance>,
  newObj: Instance,
  uType: Nullable<UpdateType>,
) => {
  if (uType === UpdateType.Deleted) return SubObjType.Deletion;
  const {
    running: oldRunning,
    status: oldStatus,
    publicExposure: oldPublicExposure,
    environments: oldEnvironments
  } = oldObj ?? {};
  const {
    running: newRunning,
    status: newStatus,
    publicExposure: newPublicExposure,
    environments: newEnvironments
  } = newObj;
  if (oldObj) {
    if (oldObj.prettyName !== newObj.prettyName) return SubObjType.PrettyName;

    if (oldStatus !== newStatus || oldRunning !== newRunning) {
      return SubObjType.UpdatedInfo;
    }

    // Check for publicExposure changes
    const oldPEString = JSON.stringify(oldPublicExposure);
    const newPEString = JSON.stringify(newPublicExposure);
    if (oldPEString !== newPEString) {
      // PublicExposure changed - force UI update without notification
      return SubObjType.UpdatedInfo;
    }

    if (oldEnvironments && newEnvironments) {
      const environmentPhaseChanged = oldEnvironments.some((oldEnv, index) => {
        const newEnv = newEnvironments[index];
        return newEnv && oldEnv?.phase !== newEnv?.phase;
      });

      if (environmentPhaseChanged) {
        return SubObjType.UpdatedInfo;
      }
    }
    return SubObjType.Drop;
  }
  return SubObjType.Addition;
};

// Enhanced version of getSubObjTypeK8s to detect publicExposure changes
const getSubObjTypeK8sEnhanced = (
  oldObj: Nullable<DeepPartial<ItPolitoCrownlabsV1alpha2Instance>>,
  newObj: DeepPartial<ItPolitoCrownlabsV1alpha2Instance>,
  uType: Nullable<UpdateType>,
) => {
  if (uType === UpdateType.Deleted) return SubObjType.Deletion;
  const { spec: oldSpec, status: oldStatus } = oldObj ?? {};
  const { spec: newSpec, status: newStatus } = newObj;

  if (oldObj) {
    if (oldSpec?.prettyName !== newSpec?.prettyName)
      return SubObjType.PrettyName;

    if (
      oldStatus?.phase !== newStatus?.phase ||
      oldSpec?.running !== newSpec?.running
    ) {
      return SubObjType.UpdatedInfo;
    }

    // Check for publicExposure changes in both spec and status
    const oldSpecPE = JSON.stringify(oldSpec?.publicExposure);
    const newSpecPE = JSON.stringify(newSpec?.publicExposure);
    const oldStatusPE = JSON.stringify(oldStatus?.publicExposure);
    const newStatusPE = JSON.stringify(newStatus?.publicExposure);

    if (oldSpecPE !== newSpecPE || oldStatusPE !== newStatusPE) {
      // PublicExposure changed - treat as PublicExposureChange without notification
      return SubObjType.PublicExposureChange;
    }

    // Check if any environment phase changed
    const oldEnvironments = oldStatus?.environments || [];
    const newEnvironments = newStatus?.environments || [];
    
    const environmentPhaseChanged = oldEnvironments.some((oldEnv, index) => {
      const newEnv = newEnvironments[index];
      return newEnv && oldEnv?.phase !== newEnv?.phase;
    });
    
    if (environmentPhaseChanged) {
      return SubObjType.UpdatedInfo;
    }
    return SubObjType.Drop;
  }
  return SubObjType.Addition;
};

// Override the original function
export { getSubObjTypeK8sEnhanced as getSubObjTypeK8s };

export const joinInstancesAndTemplates = (
  templates: Template[],
  instances: Instance[],
) =>
  templates.map(t => ({
    ...t,
    instances: instances.filter(
      i => i.templateId === makeTemplateKey(t.id, t.workspaceName),
    ),
  }));

export const availableWorkspaces = (
  workspaces: Maybe<DeepPartial<ItPolitoCrownlabsV1alpha1Workspace>>[],
  userWorkspaces: Workspace[],
) =>
  workspaces
    .map(w => {
      const wa: WorkspacesAvailable = {
        name: w?.metadata?.name ?? '',
        prettyName: w?.spec?.prettyName ?? '',
        role:
          userWorkspaces.find(uw => uw.name === w?.metadata?.name)?.role ??
          null,
      };
      if (wa.role === null) {
        // user is not enrolled and has not candidate status
        if (w?.spec?.autoEnroll === AutoEnroll.Immediate) {
          wa.action = WorkspacesAvailableAction.Join;
        } else if (w?.spec?.autoEnroll === AutoEnroll.WithApproval) {
          wa.action = WorkspacesAvailableAction.AskToJoin;
        }
      } else if (wa.role === WorkspaceRole.candidate) {
        // user has candidate status
        wa.action = WorkspacesAvailableAction.Waiting;
      } else {
        // user is enrolled
        wa.action = WorkspacesAvailableAction.None;
      }
      return wa;
    })
    .filter(w => w.action !== WorkspacesAvailableAction.None)
    .sort((a, b) =>
      a.prettyName?.toLowerCase() < b.prettyName?.toLowerCase() ? -1 : 1,
    );

//Utilities for active page only

export const getManagerInstances = (
  instance: Nullable<DeepPartial<ItPolitoCrownlabsV1alpha2Instance>>,
  _index: number,
) => {
  if (!instance) {
    throw new Error('getInstances() error: a required parameter is undefined');
  }
  const { metadata, spec, status } = instance;
  const { publicExposure } = spec ?? {};
  const { publicExposure: publicExposureStatus } = status ?? {};

  // Template Info
  const {
    templateWrapper,
    name: templateName,
    namespace: templateNamespace,
  } = spec?.templateCrownlabsPolitoItTemplateRef ?? {};
  const { prettyName: templatePrettyname, environmentList } =
    templateWrapper?.itPolitoCrownlabsV1alpha2Template?.spec ?? {};
  
  const environments = status?.environments?.map(envStatus => {
    const templateEnv = environmentList?.find(env => env?.name === envStatus?.name);
    return {
      name: envStatus?.name ?? '',
      phase: envStatus?.phase,
      ip: envStatus?.ip,
      guiEnabled: templateEnv?.guiEnabled ?? false,
      persistent: templateEnv?.persistent ?? false,
      environmentType: templateEnv?.environmentType,
    };
  }) ?? [];
  
  const hasMultipleEnvironments = environments.length > 1;
  
  // For backwards compatibility, use the first environment for main properties
  const primaryEnvironment = (environmentList ?? [])[0] ?? {};
  const primaryStatus = environments[0];
  
  const { guiEnabled, persistent, environmentType } = primaryEnvironment;
  
  // determine if public exposure allowed by template
  const allowPublicExposure =
    spec?.templateCrownlabsPolitoItTemplateRef?.templateWrapper
      ?.itPolitoCrownlabsV1alpha2Template?.spec?.allowPublicExposure ?? false;

  // Tenant Info
  const { namespace: tenantNamespace } = metadata ?? {};
  const { name: tenantName, tenantV1alpha2Wrapper } =
    spec?.tenantCrownlabsPolitoItTenantRef ?? {};
  const { firstName, lastName } =
    tenantV1alpha2Wrapper?.itPolitoCrownlabsV1alpha2Tenant?.spec ?? {};
  const workspaceName = (templateNamespace ?? '').replace(/^workspace-/, '');
  const instanceID = tenantNamespace + '/' + metadata?.name;

  return {
    id: instanceID,
    name: metadata?.name,
    prettyName: spec?.prettyName,
    gui: guiEnabled,
    persistent: persistent,
    templateId: makeTemplateKey(templateName, workspaceName),
    templateName: templateName,
    templatePrettyName: templatePrettyname,
    environmentType: environmentType,
    ip: primaryStatus?.ip ?? status?.ip,
    status: safePhase2Conversion(primaryStatus?.phase ?? status?.phase),
    url: status?.url,
    timeStamp: metadata?.creationTimestamp,
    tenantId: tenantName,
    tenantNamespace: tenantNamespace,
    tenantDisplayName: `${firstName}\n${lastName}`,
    workspaceName: workspaceName,
    running: spec?.running,
    allowPublicExposure,
    myDriveUrl: '',
    publicExposure: buildPublicExposureObject(
      publicExposure,
      publicExposureStatus,
    ),
    nodeSelector: status?.nodeSelector,
    nodeName: status?.nodeName,
    environments: environments,
    hasMultipleEnvironments: hasMultipleEnvironments,
  } as Instance;
};

export const getTemplatesMapped = (
  instances: Instance[],
  sortingData: Array<{
    sortingType: string;
    sorting: number;
    sortingTemplate: string;
  }>,
) => {
  return Array.from(new Set(instances?.map(i => i.templateId))).map(t => {
    // Find all instances with KEY[Template ID + Workspace ID] === t
    const instancesFiltered = instances?.filter(
      ({ templateId: tid }) => tid === t,
    );

    // Find sorting data for instances with KEY[Template ID + Workspace ID] === t
    const sortDataTmp = sortingData.find(s => s.sortingTemplate === t);

    // If sorting data exist for instances with KEY[Template ID + Workspace ID] === t => sort instances
    let instancesSorted;
    if (sortDataTmp) {
      const { sorting, sortingType } = sortDataTmp;
      instancesSorted = instancesFiltered.sort((a, b) =>
        sorter(a, b, sortingType as keyof Instance, sorting),
      );
    }

    const [
      {
        templateId,
        gui,
        persistent,
        workspaceName,
        templatePrettyName,
        allowPublicExposure,
        environments,
        hasMultipleEnvironments
      },
    ] = instancesFiltered;

    const environmentList = environments?.map(env => ({
      name: env.name,
      guiEnabled: env.guiEnabled || false,
      persistent: env.persistent || false,
      environmentType: env.environmentType,
      resources: { cpu: 0, disk: '', memory: '' },
    })) || [];
  
    return {
      id: templateId,
      name: templatePrettyName,
      gui,
      persistent,
      resources: { cpu: 0, memory: '', disk: '' },
      instances: instancesSorted || instancesFiltered,
      workspaceName,
      workspaceNamespace: 'workspace-' + workspaceName,
      allowPublicExposure,
      environmentList: environmentList,
      hasMultipleEnvironments: hasMultipleEnvironments ?? false,
    };
  });
};

export const getWorkspacesMapped = (
  templates: Template[],
  workspaces: Workspace[],
) => {
  return workspaces
    .map(ws => ({
      ...ws,
      templates: templates.filter(t => t.workspaceName === ws.name),
    }))
    .filter(ws => ws.templates.length);
};

export const makeTemplateKey = (tid: Nullable<string>, wid: string) =>
  `${tid}-${wid}`;

const makeNotificationContent = (
  templateName: Nullable<string>,
  instanceName: Nullable<string>,
  status: Nullable<string>,
  instanceUrl?: Nullable<string>,
) => {
  const font20px = { fontSize: '20px' };
  return {
    content: (
      <div className="flex justify-between items-start gap-1 p-1 w-72">
        <div className="flex flex-none items-start ">
          {status === Phase2.Ready ? (
            <CheckCircleOutlined
              className="success-color-fg mr-3"
              style={font20px}
            />
          ) : (
            <ExclamationCircleOutlined
              className="warning-color-fg mr-3"
              style={font20px}
            />
          )}
        </div>
        <div className="flex flex-grow flex-col items-start gap-1">
          <div className="pr-1 flex justify-start">
            <b> {templateName}</b>
          </div>
          <div className="pr-1 flex justify-start">
            Instance Name:
            <i> {instanceName}</i>
          </div>
          <div className="pr-1 flex justify-between w-full">
            <div>
              Status:
              <i>
                {status === Phase2.Ready
                  ? ' running'
                  : status === Phase2.Off && ' stopped'}
              </i>
            </div>
            {instanceUrl && (
              <Button
                color="green"
                variant="solid"
                size="small"
                href={instanceUrl}
                target="_blank"
              >
                Connect
              </Button>
            )}
          </div>
        </div>
      </div>
    ),
    icon: <></>,
    className: 'mr-6 flex justify-end',
    duration: 5,
  } as JointContent;
};

export const notifyStatus = (
  status: Nullable<string>,
  instance: Nullable<DeepPartial<ItPolitoCrownlabsV1alpha2Instance>>,
  updateType: Nullable<UpdateType>,
  notify: Notifier,
) => {
  if (!instance) {
    throw new Error('notifyStatus error: instance parameter is undefined');
  }
  if (updateType !== UpdateType.Deleted) {
    const { name, namespace } = instance.metadata ?? {};
    const { prettyName } = instance.spec ?? {};
    const { url } = instance.status ?? {};
    const { prettyName: templateName } =
      instance.spec?.templateCrownlabsPolitoItTemplateRef?.templateWrapper
        ?.itPolitoCrownlabsV1alpha2Template?.spec ?? {};

    switch (status) {
      case Phase2.Off:
        if (!instance.spec?.running) {
          notify(
            'warning',
            `${namespace}/${name}/stopped`,
            makeNotificationContent(templateName, prettyName || name, status),
          );
        }
        break;
      case Phase2.Ready:
        if (instance.spec?.running) {
          notify(
            'success',
            `${namespace}/${name}/ready`,
            makeNotificationContent(
              templateName,
              prettyName || name,
              status,
              url,
            ),
          );
        }
        break;
    }
  }
};

export const filterUser = (instance: Instance, search: string) => {
  if (!search) {
    return true;
  }
  const composedString = `${
    instance.tenantId
  }${instance.tenantDisplayName?.replace(/\s+/g, '')}`.toLowerCase();
  return composedString.includes(search);
};

export function sorter<T>(a: T, b: T, key: keyof T, value: number): number {
  const valA = a[key];
  const valB = b[key];
  let result = 1;
  if (typeof valA === 'string' && typeof valB === 'string') {
    result = valA?.toLowerCase() < valB?.toLowerCase() ? 1 : -1;
  }
  return value === 1 ? result : result * -1;
}

export const setInstanceRunning = async (
  running: boolean,
  instance: Nullable<Instance>,
  instanceMutation: (
    options?: MutationFunctionOptions<
      ApplyInstanceMutation,
      Exact<{
        instanceId: string;
        tenantNamespace: string;
        patchJson: string;
        manager: string;
      }>
    >,
  ) => Promise<
    FetchResult<
      ApplyInstanceMutation,
      Record<string, unknown>,
      Record<string, unknown>
    >
  >,
) => {
  if (!instance) {
    throw new Error(
      'setInstanceRunning error: instance parameter is undefined',
    );
  }
  try {
    return await instanceMutation({
      variables: {
        instanceId: instance.name,
        tenantNamespace: instance.tenantNamespace,
        patchJson: getInstancePatchJson({ running }),
        manager: 'frontend-instance-running',
      },
    });
  } catch {
    return false;
  }
};

export const setInstancePrettyname = async (
  prettyName: string,
  instance: Nullable<Instance>,
  instanceMutation: (
    options?: MutationFunctionOptions<
      ApplyInstanceMutation,
      Exact<{
        instanceId: string;
        tenantNamespace: string;
        patchJson: string;
        manager: string;
      }>
    >,
  ) => Promise<
    FetchResult<
      ApplyInstanceMutation,
      Record<string, unknown>,
      Record<string, unknown>
    >
  >,
) => {
  if (!instance) {
    throw new Error(
      'setInstancePrettyname error: instance parameter is undefined',
    );
  }
  try {
    return await instanceMutation({
      variables: {
        instanceId: instance.name,
        tenantNamespace: instance.tenantNamespace,
        patchJson: getInstancePatchJson({ prettyName }),
        manager: 'frontend-instance-pretty-name',
      },
    });
  } catch {
    return false;
  }
};

export const workspaceGetName = (
  ws: Nullable<DeepPartial<WorkspacesListItem>>,
): string =>
  ws?.workspaceWrapperTenantV1alpha2?.itPolitoCrownlabsV1alpha1Workspace?.spec
    ?.prettyName ?? '';

export const makeGuiSharedVolume = (
  shVol?: Nullable<ItPolitoCrownlabsV1alpha2SharedVolume>,
) => {
  if (!shVol) {
    throw new Error(
      'getSharedVolumes() error: a required parameter is undefined',
    );
  }

  const { metadata, spec, status } = shVol;

  return {
    id: metadata?.namespace + '/' + metadata?.name,
    name: metadata?.name,
    prettyName: spec?.prettyName,
    size: spec?.size,
    status: safePhase5Conversion(status?.phase),
    timeStamp: metadata?.creationTimestamp,
    namespace: metadata?.namespace,
  } as SharedVolume;
};<|MERGE_RESOLUTION|>--- conflicted
+++ resolved
@@ -275,10 +275,6 @@
     prettyName: '',
   };
   const templateName = spec?.templateCrownlabsPolitoItTemplateRef?.name;
-<<<<<<< HEAD
-  const { guiEnabled, persistent, environmentType } =
-    (environmentList ?? [])[0] ?? {};
-=======
 
   const environments = status?.environments?.map(envStatus => {
     const templateEnv = environmentList?.find(env => env?.name === envStatus?.name);
@@ -299,7 +295,6 @@
   const primaryStatus = environments[0];
   
   const { guiEnabled, persistent, environmentType } = primaryEnvironment;
->>>>>>> 050b1f2b
 
   // determine if public exposure is allowed from template spec
   const allowPublicExposure =
